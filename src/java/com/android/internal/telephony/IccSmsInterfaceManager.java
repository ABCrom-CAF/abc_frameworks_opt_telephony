--- conflicted
+++ resolved
@@ -390,7 +390,6 @@
     }
 
     /**
-<<<<<<< HEAD
      * Inject an SMS PDU into the android application framework.
      *
      * @param pdu is the byte array of pdu to be injected into android application framework
@@ -411,23 +410,6 @@
     }
 
     /**
-     * Update the status of a pending (send-by-IP) SMS message and resend by PSTN if necessary.
-     * This outbound message was handled by the carrier app. If the carrier app fails to send
-     * this message, it would be resent by PSTN.
-     *
-     * @param messageRef the reference number of the SMS message.
-     * @param success True if and only if the message was sent successfully. If its value is
-     *  false, this message should be resent via PSTN.
-     * {@hide}
-     */
-    @Override
-    public void updateSmsSendStatus(int messageRef, boolean success) {
-        mDispatcher.updateSmsSendStatus(messageRef, success);
-    }
-
-    /**
-=======
->>>>>>> f653f91b
      * Send a multi-part text based SMS.
      *
      * @param destAddr the address to send the message to
