--- conflicted
+++ resolved
@@ -3311,13 +3311,6 @@
      */
     private boolean isOperatorConsideredNonRoaming(ServiceState s) {
         String operatorNumeric = s.getOperatorNumeric();
-<<<<<<< HEAD
-        String[] numericArray = SubscriptionManager.getResourcesForSubId(
-                mPhone.getContext(), mPhone.getSubId()).getStringArray(
-                com.android.internal.R.array.config_operatorConsideredNonRoaming);
-
-        if (numericArray.length == 0 || operatorNumeric == null) {
-=======
         final CarrierConfigManager configManager = (CarrierConfigManager) mPhone.getContext()
                 .getSystemService(Context.CARRIER_CONFIG_SERVICE);
         String[] numericArray = null;
@@ -3329,7 +3322,6 @@
             }
         }
         if (ArrayUtils.isEmpty(numericArray) || operatorNumeric == null) {
->>>>>>> 01c63eb1
             return false;
         }
 
@@ -3343,13 +3335,6 @@
 
     private boolean isOperatorConsideredRoaming(ServiceState s) {
         String operatorNumeric = s.getOperatorNumeric();
-<<<<<<< HEAD
-        String[] numericArray = SubscriptionManager.getResourcesForSubId(
-                mPhone.getContext(), mPhone.getSubId()).getStringArray(
-                com.android.internal.R.array.config_sameNamedOperatorConsideredRoaming);
-
-        if (numericArray.length == 0 || operatorNumeric == null) {
-=======
         final CarrierConfigManager configManager = (CarrierConfigManager) mPhone.getContext()
                 .getSystemService(Context.CARRIER_CONFIG_SERVICE);
         String[] numericArray = null;
@@ -3361,7 +3346,6 @@
             }
         }
         if (ArrayUtils.isEmpty(numericArray) || operatorNumeric == null) {
->>>>>>> 01c63eb1
             return false;
         }
 
