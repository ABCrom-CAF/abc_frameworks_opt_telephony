--- conflicted
+++ resolved
@@ -210,11 +210,8 @@
     protected static final int EVENT_ALL_DATA_DISCONNECTED             = 49;
     protected static final int EVENT_PHONE_TYPE_SWITCHED               = 50;
     protected static final int EVENT_RADIO_POWER_FROM_CARRIER          = 51;
-<<<<<<< HEAD
-    protected static final int EVENT_RADIO_POWER_OFF_DONE              = 52;
-=======
     protected static final int EVENT_SIM_NOT_INSERTED                  = 52;
->>>>>>> 4a0da554
+    protected static final int EVENT_RADIO_POWER_OFF_DONE              = 53;
 
     protected static final String TIMEZONE_PROPERTY = "persist.sys.timezone";
 
