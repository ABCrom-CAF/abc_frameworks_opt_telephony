--- conflicted
+++ resolved
@@ -2862,705 +2862,6 @@
         }
     }
 
-<<<<<<< HEAD
-    protected void pollStateDoneCdma() {
-        if (!mPhone.isPhoneTypeGsm()) {
-            updateRoamingState();
-        }
-
-        if (Build.IS_DEBUGGABLE && SystemProperties.getBoolean(PROP_FORCE_ROAMING, false)) {
-            mNewSS.setVoiceRoaming(true);
-            mNewSS.setDataRoaming(true);
-        }
-        useDataRegStateForDataOnlyDevices();
-        resetServiceStateInIwlanMode();
-
-        if (DBG) {
-            log("Poll ServiceState done: "
-                    + " oldSS=[" + mSS + "] newSS=[" + mNewSS + "]"
-                    + " oldMaxDataCalls=" + mMaxDataCalls
-                    + " mNewMaxDataCalls=" + mNewMaxDataCalls
-                    + " oldReasonDataDenied=" + mReasonDataDenied
-                    + " mNewReasonDataDenied=" + mNewReasonDataDenied);
-        }
-
-        boolean hasRegistered =
-                mSS.getVoiceRegState() != ServiceState.STATE_IN_SERVICE
-                        && mNewSS.getVoiceRegState() == ServiceState.STATE_IN_SERVICE;
-
-        boolean hasDeregistered =
-                mSS.getVoiceRegState() == ServiceState.STATE_IN_SERVICE
-                        && mNewSS.getVoiceRegState() != ServiceState.STATE_IN_SERVICE;
-
-        boolean hasDataAttached =
-                mSS.getDataRegState() != ServiceState.STATE_IN_SERVICE
-                        && mNewSS.getDataRegState() == ServiceState.STATE_IN_SERVICE;
-
-        boolean hasDataDetached =
-                mSS.getDataRegState() == ServiceState.STATE_IN_SERVICE
-                        && mNewSS.getDataRegState() != ServiceState.STATE_IN_SERVICE;
-
-        boolean hasDataRegStateChanged =
-                mSS.getDataRegState() != mNewSS.getDataRegState();
-
-        boolean hasVoiceRegStateChanged =
-                mSS.getVoiceRegState() != mNewSS.getVoiceRegState();
-
-        boolean hasLocationChanged = !mNewCellLoc.equals(mCellLoc);
-
-        // ratchet the new tech up through it's rat family but don't drop back down
-        // until cell change
-        if (!hasLocationChanged) {
-            mRatRatcheter.ratchetRat(mSS, mNewSS);
-        }
-
-        boolean hasRilVoiceRadioTechnologyChanged =
-                mSS.getRilVoiceRadioTechnology() != mNewSS.getRilVoiceRadioTechnology();
-
-        boolean hasRilDataRadioTechnologyChanged =
-                mSS.getRilDataRadioTechnology() != mNewSS.getRilDataRadioTechnology();
-
-        boolean hasChanged = !mNewSS.equals(mSS);
-
-        boolean hasVoiceRoamingOn = !mSS.getVoiceRoaming() && mNewSS.getVoiceRoaming();
-
-        boolean hasVoiceRoamingOff = mSS.getVoiceRoaming() && !mNewSS.getVoiceRoaming();
-
-        boolean hasDataRoamingOn = !mSS.getDataRoaming() && mNewSS.getDataRoaming();
-
-        boolean hasDataRoamingOff = mSS.getDataRoaming() && !mNewSS.getDataRoaming();
-
-        boolean has4gHandoff = false;
-        boolean hasMultiApnSupport = false;
-        boolean hasLostMultiApnSupport = false;
-        if (mPhone.isPhoneTypeCdmaLte()) {
-            has4gHandoff = mNewSS.getDataRegState() == ServiceState.STATE_IN_SERVICE
-                    && ((ServiceState.isLte(mSS.getRilDataRadioTechnology())
-                    && (mNewSS.getRilDataRadioTechnology()
-                    == ServiceState.RIL_RADIO_TECHNOLOGY_EHRPD))
-                    ||
-                    ((mSS.getRilDataRadioTechnology()
-                            == ServiceState.RIL_RADIO_TECHNOLOGY_EHRPD)
-                            && ServiceState.isLte(mNewSS.getRilDataRadioTechnology())));
-
-            hasMultiApnSupport = ((ServiceState.isLte(mNewSS.getRilDataRadioTechnology())
-                    || (mNewSS.getRilDataRadioTechnology()
-                    == ServiceState.RIL_RADIO_TECHNOLOGY_EHRPD))
-                    &&
-                    (!ServiceState.isLte(mSS.getRilDataRadioTechnology())
-                            && (mSS.getRilDataRadioTechnology()
-                            != ServiceState.RIL_RADIO_TECHNOLOGY_EHRPD)));
-
-            hasLostMultiApnSupport =
-                    ((mNewSS.getRilDataRadioTechnology()
-                            >= ServiceState.RIL_RADIO_TECHNOLOGY_IS95A)
-                            && (mNewSS.getRilDataRadioTechnology()
-                            <= ServiceState.RIL_RADIO_TECHNOLOGY_EVDO_A));
-        }
-
-        if (DBG) {
-            log("pollStateDone:"
-                    + " hasRegistered=" + hasRegistered
-                    + " hasDeregistered=" + hasDeregistered
-                    + " hasDataAttached=" + hasDataAttached
-                    + " hasDataDetached=" + hasDataDetached
-                    + " hasDataRegStateChanged=" + hasDataRegStateChanged
-                    + " hasRilVoiceRadioTechnologyChanged= " + hasRilVoiceRadioTechnologyChanged
-                    + " hasRilDataRadioTechnologyChanged=" + hasRilDataRadioTechnologyChanged
-                    + " hasChanged=" + hasChanged
-                    + " hasVoiceRoamingOn=" + hasVoiceRoamingOn
-                    + " hasVoiceRoamingOff=" + hasVoiceRoamingOff
-                    + " hasDataRoamingOn=" + hasDataRoamingOn
-                    + " hasDataRoamingOff=" + hasDataRoamingOff
-                    + " hasLocationChanged=" + hasLocationChanged
-                    + " has4gHandoff = " + has4gHandoff
-                    + " hasMultiApnSupport=" + hasMultiApnSupport
-                    + " hasLostMultiApnSupport=" + hasLostMultiApnSupport);
-        }
-
-        // Add an event log when connection state changes
-        if (hasVoiceRegStateChanged || hasDataRegStateChanged) {
-            EventLog.writeEvent(mPhone.isPhoneTypeGsm() ? EventLogTags.GSM_SERVICE_STATE_CHANGE :
-                            EventLogTags.CDMA_SERVICE_STATE_CHANGE,
-                    mSS.getVoiceRegState(), mSS.getDataRegState(),
-                    mNewSS.getVoiceRegState(), mNewSS.getDataRegState());
-        }
-
-        if (mPhone.isPhoneTypeGsm()) {
-            // Add an event log when network type switched
-            // TODO: we may add filtering to reduce the event logged,
-            // i.e. check preferred network setting, only switch to 2G, etc
-            if (hasRilVoiceRadioTechnologyChanged) {
-                int cid = -1;
-                GsmCellLocation loc = (GsmCellLocation) mNewCellLoc;
-                if (loc != null) cid = loc.getCid();
-                // NOTE: this code was previously located after mSS and mNewSS are swapped, so
-                // existing logs were incorrectly using the new state for "network_from"
-                // and STATE_OUT_OF_SERVICE for "network_to". To avoid confusion, use a new log tag
-                // to record the correct states.
-                EventLog.writeEvent(EventLogTags.GSM_RAT_SWITCHED_NEW, cid,
-                        mSS.getRilVoiceRadioTechnology(),
-                        mNewSS.getRilVoiceRadioTechnology());
-                if (DBG) {
-                    log("RAT switched "
-                            + ServiceState.rilRadioTechnologyToString(
-                            mSS.getRilVoiceRadioTechnology())
-                            + " -> "
-                            + ServiceState.rilRadioTechnologyToString(
-                            mNewSS.getRilVoiceRadioTechnology()) + " at cell " + cid);
-                }
-            }
-            mReasonDataDenied = mNewReasonDataDenied;
-            mMaxDataCalls = mNewMaxDataCalls;
-        }
-
-        // swap mSS and mNewSS to put new state in mSS
-        ServiceState tss = mSS;
-        mSS = mNewSS;
-        mNewSS = tss;
-        // clean slate for next time
-        mNewSS.setStateOutOfService();
-
-        // swap mCellLoc and mNewCellLoc to put new state in mCellLoc
-        CellLocation tcl = mCellLoc;
-        mCellLoc = mNewCellLoc;
-        mNewCellLoc = tcl;
-
-        if (hasRilVoiceRadioTechnologyChanged) {
-            updatePhoneObject();
-        }
-
-        TelephonyManager tm =
-                (TelephonyManager) mPhone.getContext().getSystemService(Context.TELEPHONY_SERVICE);
-
-        if (hasRilDataRadioTechnologyChanged) {
-            tm.setDataNetworkTypeForPhone(mPhone.getPhoneId(), mSS.getRilDataRadioTechnology());
-
-            if (ServiceState.RIL_RADIO_TECHNOLOGY_IWLAN
-                    == mSS.getRilDataRadioTechnology()) {
-                log("pollStateDone: IWLAN enabled");
-            }
-        }
-
-        if (hasRegistered) {
-            mNetworkAttachedRegistrants.notifyRegistrants();
-
-            if (DBG) {
-                log("pollStateDone: registering current mNitzUpdatedTime=" + mNitzUpdatedTime
-                        + " changing to false");
-            }
-            mNitzUpdatedTime = false;
-        }
-
-        if (hasDeregistered) {
-            mNetworkDetachedRegistrants.notifyRegistrants();
-        }
-
-        if (hasChanged) {
-            updateSpnDisplay();
-
-            tm.setNetworkOperatorNameForPhone(mPhone.getPhoneId(), mSS.getOperatorAlpha());
-
-            String prevOperatorNumeric = tm.getNetworkOperatorForPhone(mPhone.getPhoneId());
-            String operatorNumeric = mSS.getOperatorNumeric();
-
-            if (!mPhone.isPhoneTypeGsm()) {
-                // try to fix the invalid Operator Numeric
-                if (isInvalidOperatorNumeric(operatorNumeric)) {
-                    int sid = mSS.getSystemId();
-                    operatorNumeric = fixUnknownMcc(operatorNumeric, sid);
-                }
-            }
-
-            tm.setNetworkOperatorNumericForPhone(mPhone.getPhoneId(), operatorNumeric);
-            updateCarrierMccMncConfiguration(operatorNumeric,
-                    prevOperatorNumeric, mPhone.getContext());
-            if (isInvalidOperatorNumeric(operatorNumeric)) {
-                if (DBG) log("operatorNumeric " + operatorNumeric + " is invalid");
-                tm.setNetworkCountryIsoForPhone(mPhone.getPhoneId(), "");
-                mGotCountryCode = false;
-                mNitzUpdatedTime = false;
-            } else {
-                String iso = "";
-                String mcc = "";
-                try {
-                    mcc = operatorNumeric.substring(0, 3);
-                    iso = MccTable.countryCodeForMcc(Integer.parseInt(mcc));
-                } catch (NumberFormatException | StringIndexOutOfBoundsException ex) {
-                    loge("pollStateDone: countryCodeForMcc error: " + ex);
-                }
-
-                tm.setNetworkCountryIsoForPhone(mPhone.getPhoneId(), iso);
-                mGotCountryCode = true;
-
-                if (!mNitzUpdatedTime && !mcc.equals("000") && !TextUtils.isEmpty(iso)
-                        && getAutoTimeZone()) {
-
-                    // Test both paths if ignore nitz is true
-                    boolean testOneUniqueOffsetPath = SystemProperties.getBoolean(
-                            TelephonyProperties.PROPERTY_IGNORE_NITZ, false)
-                            && ((SystemClock.uptimeMillis() & 1) == 0);
-
-                    ArrayList<TimeZone> uniqueZones = TimeUtils.getTimeZonesWithUniqueOffsets(iso);
-                    if ((uniqueZones.size() == 1) || testOneUniqueOffsetPath) {
-                        TimeZone zone = uniqueZones.get(0);
-                        if (DBG) {
-                            log("pollStateDone: no nitz but one TZ for iso-cc=" + iso
-                                    + " with zone.getID=" + zone.getID()
-                                    + " testOneUniqueOffsetPath=" + testOneUniqueOffsetPath);
-                        }
-                        setAndBroadcastNetworkSetTimeZone(zone.getID());
-                    } else {
-                        if (DBG) {
-                            log("pollStateDone: there are " + uniqueZones.size()
-                                    + " unique offsets for iso-cc='" + iso
-                                    + " testOneUniqueOffsetPath=" + testOneUniqueOffsetPath
-                                    + "', do nothing");
-                        }
-                    }
-                }
-
-                if (!mPhone.isPhoneTypeGsm()) {
-                    setOperatorIdd(operatorNumeric);
-                }
-
-                if (shouldFixTimeZoneNow(mPhone, operatorNumeric, prevOperatorNumeric,
-                        mNeedFixZoneAfterNitz)) {
-                    fixTimeZone(iso);
-                }
-            }
-
-            tm.setNetworkRoamingForPhone(mPhone.getPhoneId(),
-                    mPhone.isPhoneTypeGsm() ? mSS.getVoiceRoaming() :
-                            (mSS.getVoiceRoaming() || mSS.getDataRoaming()));
-
-            setRoamingType(mSS);
-            log("Broadcasting ServiceState : " + mSS);
-            mPhone.notifyServiceStateChanged(mSS);
-
-            TelephonyMetrics.getInstance().writeServiceStateChanged(mPhone.getPhoneId(), mSS);
-        }
-
-        if (hasDataAttached || has4gHandoff || hasDataDetached || hasRegistered
-                || hasDeregistered) {
-            logAttachChange();
-        }
-
-        if (hasDataAttached || has4gHandoff) {
-            mAttachedRegistrants.notifyRegistrants();
-        }
-
-        if (hasDataDetached) {
-            mDetachedRegistrants.notifyRegistrants();
-        }
-
-        if (hasRilDataRadioTechnologyChanged || hasRilVoiceRadioTechnologyChanged) {
-            logRatChange();
-        }
-
-        if (hasDataRegStateChanged || hasRilDataRadioTechnologyChanged) {
-            notifyDataRegStateRilRadioTechnologyChanged();
-
-            if (ServiceState.RIL_RADIO_TECHNOLOGY_IWLAN
-                    == mSS.getRilDataRadioTechnology()) {
-                mPhone.notifyDataConnection(Phone.REASON_IWLAN_AVAILABLE);
-            } else {
-                mPhone.notifyDataConnection(null);
-            }
-        }
-
-        if (hasVoiceRoamingOn || hasVoiceRoamingOff || hasDataRoamingOn || hasDataRoamingOff) {
-            logRoamingChange();
-        }
-
-        if (hasVoiceRoamingOn) {
-            mVoiceRoamingOnRegistrants.notifyRegistrants();
-        }
-
-        if (hasVoiceRoamingOff) {
-            mVoiceRoamingOffRegistrants.notifyRegistrants();
-        }
-
-        if (hasDataRoamingOn) {
-            mDataRoamingOnRegistrants.notifyRegistrants();
-        }
-
-        if (hasDataRoamingOff) {
-            mDataRoamingOffRegistrants.notifyRegistrants();
-        }
-
-        if (hasLocationChanged) {
-            mPhone.notifyLocationChanged();
-        }
-
-        if (mPhone.isPhoneTypeGsm()) {
-            if (!isGprsConsistent(mSS.getDataRegState(), mSS.getVoiceRegState())) {
-                if (!mStartedGprsRegCheck && !mReportedGprsNoReg) {
-                    mStartedGprsRegCheck = true;
-
-                    int check_period = Settings.Global.getInt(
-                            mPhone.getContext().getContentResolver(),
-                            Settings.Global.GPRS_REGISTER_CHECK_PERIOD_MS,
-                            DEFAULT_GPRS_CHECK_PERIOD_MILLIS);
-                    sendMessageDelayed(obtainMessage(EVENT_CHECK_REPORT_GPRS),
-                            check_period);
-                }
-            } else {
-                mReportedGprsNoReg = false;
-            }
-        }
-    }
-
-    protected void pollStateDoneCdmaLte() {
-        if (!mPhone.isPhoneTypeGsm()) {
-            updateRoamingState();
-        }
-
-        if (Build.IS_DEBUGGABLE && SystemProperties.getBoolean(PROP_FORCE_ROAMING, false)) {
-            mNewSS.setVoiceRoaming(true);
-            mNewSS.setDataRoaming(true);
-        }
-        useDataRegStateForDataOnlyDevices();
-        resetServiceStateInIwlanMode();
-
-        if (DBG) {
-            log("Poll ServiceState done: "
-                    + " oldSS=[" + mSS + "] newSS=[" + mNewSS + "]"
-                    + " oldMaxDataCalls=" + mMaxDataCalls
-                    + " mNewMaxDataCalls=" + mNewMaxDataCalls
-                    + " oldReasonDataDenied=" + mReasonDataDenied
-                    + " mNewReasonDataDenied=" + mNewReasonDataDenied);
-        }
-
-        boolean hasRegistered =
-                mSS.getVoiceRegState() != ServiceState.STATE_IN_SERVICE
-                        && mNewSS.getVoiceRegState() == ServiceState.STATE_IN_SERVICE;
-
-        boolean hasDeregistered =
-                mSS.getVoiceRegState() == ServiceState.STATE_IN_SERVICE
-                        && mNewSS.getVoiceRegState() != ServiceState.STATE_IN_SERVICE;
-
-        boolean hasDataAttached =
-                mSS.getDataRegState() != ServiceState.STATE_IN_SERVICE
-                        && mNewSS.getDataRegState() == ServiceState.STATE_IN_SERVICE;
-
-        boolean hasDataDetached =
-                mSS.getDataRegState() == ServiceState.STATE_IN_SERVICE
-                        && mNewSS.getDataRegState() != ServiceState.STATE_IN_SERVICE;
-
-        boolean hasDataRegStateChanged =
-                mSS.getDataRegState() != mNewSS.getDataRegState();
-
-        boolean hasVoiceRegStateChanged =
-                mSS.getVoiceRegState() != mNewSS.getVoiceRegState();
-
-        boolean hasLocationChanged = !mNewCellLoc.equals(mCellLoc);
-
-        // ratchet the new tech up through it's rat family but don't drop back down
-        // until cell change
-        if (!hasLocationChanged) {
-            mRatRatcheter.ratchetRat(mSS, mNewSS);
-        }
-
-        boolean hasRilVoiceRadioTechnologyChanged =
-                mSS.getRilVoiceRadioTechnology() != mNewSS.getRilVoiceRadioTechnology();
-
-        boolean hasRilDataRadioTechnologyChanged =
-                mSS.getRilDataRadioTechnology() != mNewSS.getRilDataRadioTechnology();
-
-        boolean hasChanged = !mNewSS.equals(mSS);
-
-        boolean hasVoiceRoamingOn = !mSS.getVoiceRoaming() && mNewSS.getVoiceRoaming();
-
-        boolean hasVoiceRoamingOff = mSS.getVoiceRoaming() && !mNewSS.getVoiceRoaming();
-
-        boolean hasDataRoamingOn = !mSS.getDataRoaming() && mNewSS.getDataRoaming();
-
-        boolean hasDataRoamingOff = mSS.getDataRoaming() && !mNewSS.getDataRoaming();
-
-        boolean has4gHandoff = false;
-        boolean hasMultiApnSupport = false;
-        boolean hasLostMultiApnSupport = false;
-        if (mPhone.isPhoneTypeCdmaLte()) {
-            has4gHandoff = mNewSS.getDataRegState() == ServiceState.STATE_IN_SERVICE
-                    && ((ServiceState.isLte(mSS.getRilDataRadioTechnology())
-                    && (mNewSS.getRilDataRadioTechnology()
-                    == ServiceState.RIL_RADIO_TECHNOLOGY_EHRPD))
-                    ||
-                    ((mSS.getRilDataRadioTechnology()
-                            == ServiceState.RIL_RADIO_TECHNOLOGY_EHRPD)
-                            && ServiceState.isLte(mNewSS.getRilDataRadioTechnology())));
-
-            hasMultiApnSupport = ((ServiceState.isLte(mNewSS.getRilDataRadioTechnology())
-                    || (mNewSS.getRilDataRadioTechnology()
-                    == ServiceState.RIL_RADIO_TECHNOLOGY_EHRPD))
-                    &&
-                    (!ServiceState.isLte(mSS.getRilDataRadioTechnology())
-                            && (mSS.getRilDataRadioTechnology()
-                            != ServiceState.RIL_RADIO_TECHNOLOGY_EHRPD)));
-
-            hasLostMultiApnSupport =
-                    ((mNewSS.getRilDataRadioTechnology()
-                            >= ServiceState.RIL_RADIO_TECHNOLOGY_IS95A)
-                            && (mNewSS.getRilDataRadioTechnology()
-                            <= ServiceState.RIL_RADIO_TECHNOLOGY_EVDO_A));
-        }
-
-        if (DBG) {
-            log("pollStateDone:"
-                    + " hasRegistered=" + hasRegistered
-                    + " hasDeregistered=" + hasDeregistered
-                    + " hasDataAttached=" + hasDataAttached
-                    + " hasDataDetached=" + hasDataDetached
-                    + " hasDataRegStateChanged=" + hasDataRegStateChanged
-                    + " hasRilVoiceRadioTechnologyChanged= " + hasRilVoiceRadioTechnologyChanged
-                    + " hasRilDataRadioTechnologyChanged=" + hasRilDataRadioTechnologyChanged
-                    + " hasChanged=" + hasChanged
-                    + " hasVoiceRoamingOn=" + hasVoiceRoamingOn
-                    + " hasVoiceRoamingOff=" + hasVoiceRoamingOff
-                    + " hasDataRoamingOn=" + hasDataRoamingOn
-                    + " hasDataRoamingOff=" + hasDataRoamingOff
-                    + " hasLocationChanged=" + hasLocationChanged
-                    + " has4gHandoff = " + has4gHandoff
-                    + " hasMultiApnSupport=" + hasMultiApnSupport
-                    + " hasLostMultiApnSupport=" + hasLostMultiApnSupport);
-        }
-
-        // Add an event log when connection state changes
-        if (hasVoiceRegStateChanged || hasDataRegStateChanged) {
-            EventLog.writeEvent(mPhone.isPhoneTypeGsm() ? EventLogTags.GSM_SERVICE_STATE_CHANGE :
-                            EventLogTags.CDMA_SERVICE_STATE_CHANGE,
-                    mSS.getVoiceRegState(), mSS.getDataRegState(),
-                    mNewSS.getVoiceRegState(), mNewSS.getDataRegState());
-        }
-
-        if (mPhone.isPhoneTypeGsm()) {
-            // Add an event log when network type switched
-            // TODO: we may add filtering to reduce the event logged,
-            // i.e. check preferred network setting, only switch to 2G, etc
-            if (hasRilVoiceRadioTechnologyChanged) {
-                int cid = -1;
-                GsmCellLocation loc = (GsmCellLocation) mNewCellLoc;
-                if (loc != null) cid = loc.getCid();
-                // NOTE: this code was previously located after mSS and mNewSS are swapped, so
-                // existing logs were incorrectly using the new state for "network_from"
-                // and STATE_OUT_OF_SERVICE for "network_to". To avoid confusion, use a new log tag
-                // to record the correct states.
-                EventLog.writeEvent(EventLogTags.GSM_RAT_SWITCHED_NEW, cid,
-                        mSS.getRilVoiceRadioTechnology(),
-                        mNewSS.getRilVoiceRadioTechnology());
-                if (DBG) {
-                    log("RAT switched "
-                            + ServiceState.rilRadioTechnologyToString(
-                            mSS.getRilVoiceRadioTechnology())
-                            + " -> "
-                            + ServiceState.rilRadioTechnologyToString(
-                            mNewSS.getRilVoiceRadioTechnology()) + " at cell " + cid);
-                }
-            }
-            mReasonDataDenied = mNewReasonDataDenied;
-            mMaxDataCalls = mNewMaxDataCalls;
-        }
-
-        // swap mSS and mNewSS to put new state in mSS
-        ServiceState tss = mSS;
-        mSS = mNewSS;
-        mNewSS = tss;
-        // clean slate for next time
-        mNewSS.setStateOutOfService();
-
-        // swap mCellLoc and mNewCellLoc to put new state in mCellLoc
-        CellLocation tcl = mCellLoc;
-        mCellLoc = mNewCellLoc;
-        mNewCellLoc = tcl;
-
-        if (hasRilVoiceRadioTechnologyChanged) {
-            updatePhoneObject();
-        }
-
-        TelephonyManager tm =
-                (TelephonyManager) mPhone.getContext().getSystemService(Context.TELEPHONY_SERVICE);
-
-        if (hasRilDataRadioTechnologyChanged) {
-            tm.setDataNetworkTypeForPhone(mPhone.getPhoneId(), mSS.getRilDataRadioTechnology());
-
-            if (ServiceState.RIL_RADIO_TECHNOLOGY_IWLAN
-                    == mSS.getRilDataRadioTechnology()) {
-                log("pollStateDone: IWLAN enabled");
-            }
-        }
-
-        if (hasRegistered) {
-            mNetworkAttachedRegistrants.notifyRegistrants();
-
-            if (DBG) {
-                log("pollStateDone: registering current mNitzUpdatedTime=" + mNitzUpdatedTime
-                        + " changing to false");
-            }
-            mNitzUpdatedTime = false;
-        }
-
-        if (hasDeregistered) {
-            mNetworkDetachedRegistrants.notifyRegistrants();
-        }
-
-        if (hasChanged) {
-            updateSpnDisplay();
-
-            tm.setNetworkOperatorNameForPhone(mPhone.getPhoneId(), mSS.getOperatorAlpha());
-
-            String prevOperatorNumeric = tm.getNetworkOperatorForPhone(mPhone.getPhoneId());
-            String operatorNumeric = mSS.getOperatorNumeric();
-
-            if (!mPhone.isPhoneTypeGsm()) {
-                // try to fix the invalid Operator Numeric
-                if (isInvalidOperatorNumeric(operatorNumeric)) {
-                    int sid = mSS.getSystemId();
-                    operatorNumeric = fixUnknownMcc(operatorNumeric, sid);
-                }
-            }
-
-            tm.setNetworkOperatorNumericForPhone(mPhone.getPhoneId(), operatorNumeric);
-            updateCarrierMccMncConfiguration(operatorNumeric,
-                    prevOperatorNumeric, mPhone.getContext());
-            if (isInvalidOperatorNumeric(operatorNumeric)) {
-                if (DBG) log("operatorNumeric " + operatorNumeric + " is invalid");
-                tm.setNetworkCountryIsoForPhone(mPhone.getPhoneId(), "");
-                mGotCountryCode = false;
-                mNitzUpdatedTime = false;
-            } else {
-                String iso = "";
-                String mcc = "";
-                try {
-                    mcc = operatorNumeric.substring(0, 3);
-                    iso = MccTable.countryCodeForMcc(Integer.parseInt(mcc));
-                } catch (NumberFormatException | StringIndexOutOfBoundsException ex) {
-                    loge("pollStateDone: countryCodeForMcc error: " + ex);
-                }
-
-                tm.setNetworkCountryIsoForPhone(mPhone.getPhoneId(), iso);
-                mGotCountryCode = true;
-
-                if (!mNitzUpdatedTime && !mcc.equals("000") && !TextUtils.isEmpty(iso)
-                        && getAutoTimeZone()) {
-
-                    // Test both paths if ignore nitz is true
-                    boolean testOneUniqueOffsetPath = SystemProperties.getBoolean(
-                            TelephonyProperties.PROPERTY_IGNORE_NITZ, false)
-                            && ((SystemClock.uptimeMillis() & 1) == 0);
-
-                    ArrayList<TimeZone> uniqueZones = TimeUtils.getTimeZonesWithUniqueOffsets(iso);
-                    if ((uniqueZones.size() == 1) || testOneUniqueOffsetPath) {
-                        TimeZone zone = uniqueZones.get(0);
-                        if (DBG) {
-                            log("pollStateDone: no nitz but one TZ for iso-cc=" + iso
-                                    + " with zone.getID=" + zone.getID()
-                                    + " testOneUniqueOffsetPath=" + testOneUniqueOffsetPath);
-                        }
-                        setAndBroadcastNetworkSetTimeZone(zone.getID());
-                    } else {
-                        if (DBG) {
-                            log("pollStateDone: there are " + uniqueZones.size()
-                                    + " unique offsets for iso-cc='" + iso
-                                    + " testOneUniqueOffsetPath=" + testOneUniqueOffsetPath
-                                    + "', do nothing");
-                        }
-                    }
-                }
-
-                if (!mPhone.isPhoneTypeGsm()) {
-                    setOperatorIdd(operatorNumeric);
-                }
-
-                if (shouldFixTimeZoneNow(mPhone, operatorNumeric, prevOperatorNumeric,
-                        mNeedFixZoneAfterNitz)) {
-                    fixTimeZone(iso);
-                }
-            }
-
-            tm.setNetworkRoamingForPhone(mPhone.getPhoneId(),
-                    mPhone.isPhoneTypeGsm() ? mSS.getVoiceRoaming() :
-                            (mSS.getVoiceRoaming() || mSS.getDataRoaming()));
-
-            setRoamingType(mSS);
-            log("Broadcasting ServiceState : " + mSS);
-            mPhone.notifyServiceStateChanged(mSS);
-
-            TelephonyMetrics.getInstance().writeServiceStateChanged(mPhone.getPhoneId(), mSS);
-        }
-
-        if (hasDataAttached || has4gHandoff || hasDataDetached || hasRegistered
-                || hasDeregistered) {
-            logAttachChange();
-        }
-
-        if (hasDataAttached || has4gHandoff) {
-            mAttachedRegistrants.notifyRegistrants();
-        }
-
-        if (hasDataDetached) {
-            mDetachedRegistrants.notifyRegistrants();
-        }
-
-        if (hasRilDataRadioTechnologyChanged || hasRilVoiceRadioTechnologyChanged) {
-            logRatChange();
-        }
-
-        if (hasDataRegStateChanged || hasRilDataRadioTechnologyChanged) {
-            notifyDataRegStateRilRadioTechnologyChanged();
-
-            if (ServiceState.RIL_RADIO_TECHNOLOGY_IWLAN
-                    == mSS.getRilDataRadioTechnology()) {
-                mPhone.notifyDataConnection(Phone.REASON_IWLAN_AVAILABLE);
-            } else {
-                mPhone.notifyDataConnection(null);
-            }
-        }
-
-        if (hasVoiceRoamingOn || hasVoiceRoamingOff || hasDataRoamingOn || hasDataRoamingOff) {
-            logRoamingChange();
-        }
-
-        if (hasVoiceRoamingOn) {
-            mVoiceRoamingOnRegistrants.notifyRegistrants();
-        }
-
-        if (hasVoiceRoamingOff) {
-            mVoiceRoamingOffRegistrants.notifyRegistrants();
-        }
-
-        if (hasDataRoamingOn) {
-            mDataRoamingOnRegistrants.notifyRegistrants();
-        }
-
-        if (hasDataRoamingOff) {
-            mDataRoamingOffRegistrants.notifyRegistrants();
-        }
-
-        if (hasLocationChanged) {
-            mPhone.notifyLocationChanged();
-        }
-
-        if (mPhone.isPhoneTypeGsm()) {
-            if (!isGprsConsistent(mSS.getDataRegState(), mSS.getVoiceRegState())) {
-                if (!mStartedGprsRegCheck && !mReportedGprsNoReg) {
-                    mStartedGprsRegCheck = true;
-
-                    int check_period = Settings.Global.getInt(
-                            mPhone.getContext().getContentResolver(),
-                            Settings.Global.GPRS_REGISTER_CHECK_PERIOD_MS,
-                            DEFAULT_GPRS_CHECK_PERIOD_MILLIS);
-                    sendMessageDelayed(obtainMessage(EVENT_CHECK_REPORT_GPRS),
-                            check_period);
-                }
-            } else {
-                mReportedGprsNoReg = false;
-            }
-        }
-    }
-
-=======
->>>>>>> 274a5170
     private void updateOperatorNameFromEri() {
         if (mPhone.isPhoneTypeCdma()) {
             if ((mCi.getRadioState().isOn()) && (!mIsSubscriptionFromRuim)) {
