--- conflicted
+++ resolved
@@ -427,18 +427,7 @@
                 ContentResolver contentResolver = mContext.getContentResolver();
 
                 if (msisdn != null) {
-<<<<<<< HEAD
                        SubscriptionController.getInstance().setDisplayNumber(msisdn, subId);
-=======
-                    ContentValues number = new ContentValues(1);
-                    number.put(SubscriptionManager.NUMBER, msisdn);
-                    contentResolver.update(SubscriptionManager.CONTENT_URI, number,
-                            SubscriptionManager.UNIQUE_KEY_SUBSCRIPTION_ID + "="
-                                    + Long.toString(subId), null);
-
-                    // refresh Cached Active Subscription Info List
-                    SubscriptionController.getInstance().refreshCachedActiveSubscriptionInfoList();
->>>>>>> f98f4ca2
                 }
 
                 SubscriptionInfo subInfo = mSubscriptionManager.getActiveSubscriptionInfo(subId);
@@ -453,16 +442,7 @@
                         nameToSet = "CARD " + Integer.toString(slotId + 1);
                     }
                     logd("sim name = " + nameToSet);
-<<<<<<< HEAD
                     SubscriptionController.getInstance().setDisplayName(nameToSet, subId);
-=======
-                    contentResolver.update(SubscriptionManager.CONTENT_URI, name,
-                            SubscriptionManager.UNIQUE_KEY_SUBSCRIPTION_ID
-                                    + "=" + Long.toString(subId), null);
-
-                    // refresh Cached Active Subscription Info List
-                    SubscriptionController.getInstance().refreshCachedActiveSubscriptionInfoList();
->>>>>>> f98f4ca2
                 }
 
                 /* Update preferred network type and network selection mode on SIM change.
