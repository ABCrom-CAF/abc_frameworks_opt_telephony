/*
 * Copyright (C) 2011-2012 The Android Open Source Project
 *
 * Licensed under the Apache License, Version 2.0 (the "License");
 * you may not use this file except in compliance with the License.
 * You may obtain a copy of the License at
 *
 *      http://www.apache.org/licenses/LICENSE-2.0
 *
 * Unless required by applicable law or agreed to in writing, software
 * distributed under the License is distributed on an "AS IS" BASIS,
 * WITHOUT WARRANTIES OR CONDITIONS OF ANY KIND, either express or implied.
 * See the License for the specific language governing permissions and
 * limitations under the License.
 */

package com.android.internal.telephony.uicc;

import android.content.Context;
import android.os.AsyncResult;
import android.os.Handler;
import android.os.Message;
import android.os.Registrant;
import android.os.RegistrantList;
import android.os.SystemProperties;
import android.os.storage.StorageManager;
import android.telephony.TelephonyManager;
import android.telephony.Rlog;
import android.text.format.Time;

import com.android.internal.telephony.CommandsInterface;
import com.android.internal.telephony.PhoneConstants;
import com.android.internal.telephony.SubscriptionController;

import java.io.FileDescriptor;
import java.io.PrintWriter;
import java.util.LinkedList;

/**
 * This class is responsible for keeping all knowledge about
 * Universal Integrated Circuit Card (UICC), also know as SIM's,
 * in the system. It is also used as API to get appropriate
 * applications to pass them to phone and service trackers.
 *
 * UiccController is created with the call to make() function.
 * UiccController is a singleton and make() must only be called once
 * and throws an exception if called multiple times.
 *
 * Once created UiccController registers with RIL for "on" and "unsol_sim_status_changed"
 * notifications. When such notification arrives UiccController will call
 * getIccCardStatus (GET_SIM_STATUS). Based on the response of GET_SIM_STATUS
 * request appropriate tree of uicc objects will be created.
 *
 * Following is class diagram for uicc classes:
 *
 *                       UiccController
 *                            #
 *                            |
 *                        UiccCard
 *                          #   #
 *                          |   ------------------
 *                    UiccCardApplication    CatService
 *                      #            #
 *                      |            |
 *                 IccRecords    IccFileHandler
 *                 ^ ^ ^           ^ ^ ^ ^ ^
 *    SIMRecords---- | |           | | | | ---SIMFileHandler
 *    RuimRecords----- |           | | | ----RuimFileHandler
 *    IsimUiccRecords---           | | -----UsimFileHandler
 *                                 | ------CsimFileHandler
 *                                 ----IsimFileHandler
 *
 * Legend: # stands for Composition
 *         ^ stands for Generalization
 *
 * See also {@link com.android.internal.telephony.IccCard}
 * and {@link com.android.internal.telephony.uicc.IccCardProxy}
 */
public class UiccController extends Handler {
    private static final boolean DBG = true;
    private static final String LOG_TAG = "UiccController";

    public static final int APP_FAM_3GPP =  1;
    public static final int APP_FAM_3GPP2 = 2;
    public static final int APP_FAM_IMS   = 3;

    private static final int EVENT_ICC_STATUS_CHANGED = 1;
    private static final int EVENT_GET_ICC_STATUS_DONE = 2;
    private static final int EVENT_RADIO_UNAVAILABLE = 3;
    private static final int EVENT_SIM_REFRESH = 4;

    private CommandsInterface[] mCis;
    private UiccCard[] mUiccCards = new UiccCard[TelephonyManager.getDefault().getPhoneCount()];

    private static final Object mLock = new Object();
    private static UiccController mInstance;

    private Context mContext;

    protected RegistrantList mIccChangedRegistrants = new RegistrantList();

    private UiccStateChangedLauncher mLauncher;

    // Logging for dumpsys. Useful in cases when the cards run into errors.
    private static final int MAX_PROACTIVE_COMMANDS_TO_LOG = 20;
    private LinkedList<String> mCardLogs = new LinkedList<String>();

    public static UiccController make(Context c, CommandsInterface[] ci) {
        synchronized (mLock) {
            if (mInstance != null) {
                throw new RuntimeException("MSimUiccController.make() should only be called once");
            }
            mInstance = new UiccController(c, ci);
            return (UiccController)mInstance;
        }
    }

    private UiccController(Context c, CommandsInterface []ci) {
        if (DBG) log("Creating UiccController");
        mContext = c;
        mCis = ci;
        for (int i = 0; i < mCis.length; i++) {
            Integer index = new Integer(i);
            mCis[i].registerForIccStatusChanged(this, EVENT_ICC_STATUS_CHANGED, index);
<<<<<<< HEAD
            mCis[i].registerForAvailable(this, EVENT_ICC_STATUS_CHANGED, index);
=======
            // TODO remove this once modem correctly notifies the unsols
            // If the device is unencrypted or has been decrypted or FBE is supported,
            // i.e. not in cryptkeeper bounce, read SIM when radio state isavailable.
            // Else wait for radio to be on. This is needed for the scenario when SIM is locked --
            // to avoid overlap of CryptKeeper and SIM unlock screen.
            if (!StorageManager.inCryptKeeperBounce()) {
                mCis[i].registerForAvailable(this, EVENT_ICC_STATUS_CHANGED, index);
            } else {
                mCis[i].registerForOn(this, EVENT_ICC_STATUS_CHANGED, index);
            }
>>>>>>> 906a7945
            mCis[i].registerForNotAvailable(this, EVENT_RADIO_UNAVAILABLE, index);
            mCis[i].registerForIccRefresh(this, EVENT_SIM_REFRESH, index);
        }

        mLauncher = new UiccStateChangedLauncher(c, this);
    }

    public static UiccController getInstance() {
        synchronized (mLock) {
            if (mInstance == null) {
                throw new RuntimeException(
                        "UiccController.getInstance can't be called before make()");
            }
            return mInstance;
        }
    }

    public UiccCard getUiccCard(int phoneId) {
        synchronized (mLock) {
            if (isValidCardIndex(phoneId)) {
                return mUiccCards[phoneId];
            }
            return null;
        }
    }

    public UiccCard[] getUiccCards() {
        // Return cloned array since we don't want to give out reference
        // to internal data structure.
        synchronized (mLock) {
            return mUiccCards.clone();
        }
    }

    // Easy to use API
    public IccRecords getIccRecords(int phoneId, int family) {
        synchronized (mLock) {
            UiccCardApplication app = getUiccCardApplication(phoneId, family);
            if (app != null) {
                return app.getIccRecords();
            }
            return null;
        }
    }

    // Easy to use API
    public IccFileHandler getIccFileHandler(int phoneId, int family) {
        synchronized (mLock) {
            UiccCardApplication app = getUiccCardApplication(phoneId, family);
            if (app != null) {
                return app.getIccFileHandler();
            }
            return null;
        }
    }


    //Notifies when card status changes
    public void registerForIccChanged(Handler h, int what, Object obj) {
        synchronized (mLock) {
            Registrant r = new Registrant (h, what, obj);
            mIccChangedRegistrants.add(r);
            //Notify registrant right after registering, so that it will get the latest ICC status,
            //otherwise which may not happen until there is an actual change in ICC status.
            r.notifyRegistrant();
        }
    }

    public void unregisterForIccChanged(Handler h) {
        synchronized (mLock) {
            mIccChangedRegistrants.remove(h);
        }
    }

    @Override
    public void handleMessage (Message msg) {
        synchronized (mLock) {
            Integer index = getCiIndex(msg);

            if (index < 0 || index >= mCis.length) {
                Rlog.e(LOG_TAG, "Invalid index : " + index + " received with event " + msg.what);
                return;
            }

            AsyncResult ar = (AsyncResult)msg.obj;
            switch (msg.what) {
                case EVENT_ICC_STATUS_CHANGED:
                    if (DBG) log("Received EVENT_ICC_STATUS_CHANGED, calling getIccCardStatus");
                    mCis[index].getIccCardStatus(obtainMessage(EVENT_GET_ICC_STATUS_DONE, index));
                    break;
                case EVENT_GET_ICC_STATUS_DONE:
                    if (DBG) log("Received EVENT_GET_ICC_STATUS_DONE");
                    onGetIccCardStatusDone(ar, index);
                    break;
                case EVENT_RADIO_UNAVAILABLE:
                    if (DBG) log("EVENT_RADIO_UNAVAILABLE, dispose card");
                    if (mUiccCards[index] != null) {
                        mUiccCards[index].dispose();
                    }
                    mUiccCards[index] = null;
                    mIccChangedRegistrants.notifyRegistrants(new AsyncResult(null, index, null));
                    break;
                case EVENT_SIM_REFRESH:
                    if (DBG) log("Received EVENT_SIM_REFRESH");
                    onSimRefresh(ar, index);
                    break;
                default:
                    Rlog.e(LOG_TAG, " Unknown Event " + msg.what);
                    break;
            }
        }
    }

    private Integer getCiIndex(Message msg) {
        AsyncResult ar;
        Integer index = new Integer(PhoneConstants.DEFAULT_CARD_INDEX);

        /*
         * The events can be come in two ways. By explicitly sending it using
         * sendMessage, in this case the user object passed is msg.obj and from
         * the CommandsInterface, in this case the user object is msg.obj.userObj
         */
        if (msg != null) {
            if (msg.obj != null && msg.obj instanceof Integer) {
                index = (Integer)msg.obj;
            } else if(msg.obj != null && msg.obj instanceof AsyncResult) {
                ar = (AsyncResult)msg.obj;
                if (ar.userObj != null && ar.userObj instanceof Integer) {
                    index = (Integer)ar.userObj;
                }
            }
        }
        return index;
    }

    // Easy to use API
    public UiccCardApplication getUiccCardApplication(int phoneId, int family) {
        synchronized (mLock) {
            if (isValidCardIndex(phoneId)) {
                UiccCard c = mUiccCards[phoneId];
                if (c != null) {
                    return mUiccCards[phoneId].getApplication(family);
                }
            }
            return null;
        }
    }

    private synchronized void onGetIccCardStatusDone(AsyncResult ar, Integer index) {
        if (ar.exception != null) {
            Rlog.e(LOG_TAG,"Error getting ICC status. "
                    + "RIL_REQUEST_GET_ICC_STATUS should "
                    + "never return an error", ar.exception);
            return;
        }
        if (!isValidCardIndex(index)) {
            Rlog.e(LOG_TAG,"onGetIccCardStatusDone: invalid index : " + index);
            return;
        }

        IccCardStatus status = (IccCardStatus)ar.result;

        if (mUiccCards[index] == null) {
            //Create new card
            mUiccCards[index] = new UiccCard(mContext, mCis[index], status, index);
        } else {
            //Update already existing card
            mUiccCards[index].update(mContext, mCis[index] , status);
        }

        if (DBG) log("Notifying IccChangedRegistrants");
        mIccChangedRegistrants.notifyRegistrants(new AsyncResult(null, index, null));

    }

    private void onSimRefresh(AsyncResult ar, Integer index) {
        if (ar.exception != null) {
            Rlog.e(LOG_TAG, "Sim REFRESH with exception: " + ar.exception);
            return;
        }

        if (!isValidCardIndex(index)) {
            Rlog.e(LOG_TAG,"onSimRefresh: invalid index : " + index);
            return;
        }

        IccRefreshResponse resp = (IccRefreshResponse) ar.result;
        Rlog.d(LOG_TAG, "onSimRefresh: " + resp);

        if (resp == null) {
            Rlog.e(LOG_TAG, "onSimRefresh: received without input");
            return;
        }

        if (mUiccCards[index] == null) {
            Rlog.e(LOG_TAG,"onSimRefresh: refresh on null card : " + index);
            return;
        }

        Rlog.d(LOG_TAG, "Handling refresh: " + resp);
        boolean changed = false;
        switch(resp.refreshResult) {
            case IccRefreshResponse.REFRESH_RESULT_RESET:
            case IccRefreshResponse.REFRESH_RESULT_INIT:
                 // Reset the required apps when we know about the refresh so that
                 // anyone interested does not get stale state.
                 changed = mUiccCards[index].resetAppWithAid(resp.aid);
                 break;
            default:
                 return;
        }

        if (changed && resp.refreshResult == IccRefreshResponse.REFRESH_RESULT_RESET) {
            boolean requirePowerOffOnSimRefreshReset = mContext.getResources().getBoolean(
                com.android.internal.R.bool.config_requireRadioPowerOffOnSimRefreshReset);
            if (requirePowerOffOnSimRefreshReset) {
                mCis[index].setRadioPower(false, null);
            } else {
                mCis[index].getIccCardStatus(obtainMessage(EVENT_GET_ICC_STATUS_DONE, index));
            }
        }

        // The card status could have changed. Get the latest state.
        mCis[index].getIccCardStatus(obtainMessage(EVENT_GET_ICC_STATUS_DONE));
    }

    private boolean isValidCardIndex(int index) {
        return (index >= 0 && index < mUiccCards.length);
    }

    private void log(String string) {
        Rlog.d(LOG_TAG, string);
    }

    // TODO: This is hacky. We need a better way of saving the logs.
    public void addCardLog(String data) {
        Time t = new Time();
        t.setToNow();
        mCardLogs.addLast(t.format("%m-%d %H:%M:%S") + " " + data);
        if (mCardLogs.size() > MAX_PROACTIVE_COMMANDS_TO_LOG) {
            mCardLogs.removeFirst();
        }
    }

    public void dump(FileDescriptor fd, PrintWriter pw, String[] args) {
        pw.println("UiccController: " + this);
        pw.println(" mContext=" + mContext);
        pw.println(" mInstance=" + mInstance);
        pw.println(" mIccChangedRegistrants: size=" + mIccChangedRegistrants.size());
        for (int i = 0; i < mIccChangedRegistrants.size(); i++) {
            pw.println("  mIccChangedRegistrants[" + i + "]="
                    + ((Registrant)mIccChangedRegistrants.get(i)).getHandler());
        }
        pw.println();
        pw.flush();
        pw.println(" mUiccCards: size=" + mUiccCards.length);
        for (int i = 0; i < mUiccCards.length; i++) {
            if (mUiccCards[i] == null) {
                pw.println("  mUiccCards[" + i + "]=null");
            } else {
                pw.println("  mUiccCards[" + i + "]=" + mUiccCards[i]);
                mUiccCards[i].dump(fd, pw, args);
            }
        }
        pw.println("mCardLogs: ");
        for (int i = 0; i < mCardLogs.size(); ++i) {
            pw.println("  " + mCardLogs.get(i));
        }
    }
}<|MERGE_RESOLUTION|>--- conflicted
+++ resolved
@@ -122,20 +122,7 @@
         for (int i = 0; i < mCis.length; i++) {
             Integer index = new Integer(i);
             mCis[i].registerForIccStatusChanged(this, EVENT_ICC_STATUS_CHANGED, index);
-<<<<<<< HEAD
             mCis[i].registerForAvailable(this, EVENT_ICC_STATUS_CHANGED, index);
-=======
-            // TODO remove this once modem correctly notifies the unsols
-            // If the device is unencrypted or has been decrypted or FBE is supported,
-            // i.e. not in cryptkeeper bounce, read SIM when radio state isavailable.
-            // Else wait for radio to be on. This is needed for the scenario when SIM is locked --
-            // to avoid overlap of CryptKeeper and SIM unlock screen.
-            if (!StorageManager.inCryptKeeperBounce()) {
-                mCis[i].registerForAvailable(this, EVENT_ICC_STATUS_CHANGED, index);
-            } else {
-                mCis[i].registerForOn(this, EVENT_ICC_STATUS_CHANGED, index);
-            }
->>>>>>> 906a7945
             mCis[i].registerForNotAvailable(this, EVENT_RADIO_UNAVAILABLE, index);
             mCis[i].registerForIccRefresh(this, EVENT_SIM_REFRESH, index);
         }
