/*
 * Copyright (C) 2006 The Android Open Source Project
 *
 * Licensed under the Apache License, Version 2.0 (the "License");
 * you may not use this file except in compliance with the License.
 * You may obtain a copy of the License at
 *
 *      http://www.apache.org/licenses/LICENSE-2.0
 *
 * Unless required by applicable law or agreed to in writing, software
 * distributed under the License is distributed on an "AS IS" BASIS,
 * WITHOUT WARRANTIES OR CONDITIONS OF ANY KIND, either express or implied.
 * See the License for the specific language governing permissions and
 * limitations under the License.
 */

package com.android.internal.telephony.uicc;

import android.content.Context;
import android.os.AsyncResult;
import android.os.Handler;
import android.os.Message;
import android.os.Registrant;
import android.os.RegistrantList;
import android.telephony.Rlog;
import android.telephony.SubscriptionInfo;
import android.telephony.TelephonyManager;

import com.android.internal.telephony.CommandsInterface;
import com.android.internal.telephony.uicc.IccCardApplicationStatus.AppState;

import java.io.FileDescriptor;
import java.io.PrintWriter;
import java.io.UnsupportedEncodingException;
import java.util.Arrays;
import java.util.HashMap;
import java.util.concurrent.atomic.AtomicBoolean;
import java.util.concurrent.atomic.AtomicInteger;

/**
 * {@hide}
 */
public abstract class IccRecords extends Handler implements IccConstants {
    protected static final boolean DBG = true;
    protected static final boolean VDBG = false; // STOPSHIP if true

    // ***** Instance Variables
    protected AtomicBoolean mDestroyed = new AtomicBoolean(false);
    protected Context mContext;
    protected CommandsInterface mCi;
    protected IccFileHandler mFh;
    protected UiccCardApplication mParentApp;
    protected TelephonyManager mTelephonyManager;

    protected RegistrantList mRecordsLoadedRegistrants = new RegistrantList();
    protected RegistrantList mImsiReadyRegistrants = new RegistrantList();
    protected RegistrantList mRecordsEventsRegistrants = new RegistrantList();
    protected RegistrantList mNewSmsRegistrants = new RegistrantList();
    protected RegistrantList mNetworkSelectionModeAutomaticRegistrants = new RegistrantList();

    protected int mRecordsToLoad;  // number of pending load requests

    protected AdnRecordCache mAdnCache;

    // ***** Cached SIM State; cleared on channel close

    protected boolean mRecordsRequested = false; // true if we've made requests for the sim records

    protected String mIccId;  // Includes only decimals (no hex)
    protected String mFullIccId;  // Includes hex characters in ICCID
    protected String mMsisdn = null;  // My mobile number
    protected String mMsisdnTag = null;
    protected String mNewMsisdn = null;
    protected String mNewMsisdnTag = null;
    protected String mVoiceMailNum = null;
    protected String mVoiceMailTag = null;
    protected String mNewVoiceMailNum = null;
    protected String mNewVoiceMailTag = null;
    protected boolean mIsVoiceMailFixed = false;
    protected String mImsi;
    protected String mFakeImsi;
    private IccIoResult auth_rsp;

    protected int mMncLength = UNINITIALIZED;
    protected int mMailboxIndex = 0; // 0 is no mailbox dailing number associated

<<<<<<< HEAD
    protected int mSmsCountOnIcc = -1;

    protected String mSpn;
=======
    private String mSpn;
    private String mFakeSpn;
>>>>>>> 01c63eb1

    protected String mGid1;
    protected String mFakeGid1;
    protected String mGid2;
    protected String mFakeGid2;

    protected String mPrefLang;

    protected PlmnActRecord[] mHplmnActRecords;
    protected PlmnActRecord[] mOplmnActRecords;
    protected PlmnActRecord[] mPlmnActRecords;

    protected String[] mEhplmns;
    protected String[] mFplmns;

    private final Object mLock = new Object();

    CarrierTestOverride mCarrierTestOverride;

    //Arbitrary offset for the Handler
    protected static final int HANDLER_ACTION_BASE = 0x12E500;
    protected static final int HANDLER_ACTION_NONE = HANDLER_ACTION_BASE + 0;
    protected static final int HANDLER_ACTION_SEND_RESPONSE = HANDLER_ACTION_BASE + 1;
    protected static AtomicInteger sNextRequestId = new AtomicInteger(1);
    protected final HashMap<Integer, Message> mPendingResponses = new HashMap<>();

    // ***** Constants

    // Markers for mncLength
    protected static final int UNINITIALIZED = -1;
    protected static final int UNKNOWN = 0;

    // Bitmasks for SPN display rules.
    public static final int SPN_RULE_SHOW_SPN  = 0x01;
    public static final int SPN_RULE_SHOW_PLMN = 0x02;

    // ***** Event Constants
    public static final int EVENT_MWI = 0; // Message Waiting indication
    public static final int EVENT_CFI = 1; // Call Forwarding indication
    public static final int EVENT_SPN = 2; // Service Provider Name

    public static final int EVENT_GET_ICC_RECORD_DONE = 100;
    public static final int EVENT_REFRESH = 31; // ICC refresh occurred
    protected static final int EVENT_APP_READY = 1;
    private static final int EVENT_AKA_AUTHENTICATE_DONE          = 90;
    protected static final int EVENT_GET_SMS_RECORD_SIZE_DONE = 28;

    public static final int CALL_FORWARDING_STATUS_DISABLED = 0;
    public static final int CALL_FORWARDING_STATUS_ENABLED = 1;
    public static final int CALL_FORWARDING_STATUS_UNKNOWN = -1;

    public static final int DEFAULT_VOICE_MESSAGE_COUNT = -2;
    public static final int UNKNOWN_VOICE_MESSAGE_COUNT = -1;

    @Override
    public String toString() {
        String iccIdToPrint = SubscriptionInfo.givePrintableIccid(mFullIccId);
        return "mDestroyed=" + mDestroyed
                + " mContext=" + mContext
                + " mCi=" + mCi
                + " mFh=" + mFh
                + " mParentApp=" + mParentApp
                + " recordsLoadedRegistrants=" + mRecordsLoadedRegistrants
                + " mImsiReadyRegistrants=" + mImsiReadyRegistrants
                + " mRecordsEventsRegistrants=" + mRecordsEventsRegistrants
                + " mNewSmsRegistrants=" + mNewSmsRegistrants
                + " mNetworkSelectionModeAutomaticRegistrants="
                        + mNetworkSelectionModeAutomaticRegistrants
                + " recordsToLoad=" + mRecordsToLoad
                + " adnCache=" + mAdnCache
                + " recordsRequested=" + mRecordsRequested
                + " iccid=" + iccIdToPrint
                + " msisdnTag=" + mMsisdnTag
                + " voiceMailNum=" + Rlog.pii(VDBG, mVoiceMailNum)
                + " voiceMailTag=" + mVoiceMailTag
                + " voiceMailNum=" + Rlog.pii(VDBG, mNewVoiceMailNum)
                + " newVoiceMailTag=" + mNewVoiceMailTag
                + " isVoiceMailFixed=" + mIsVoiceMailFixed
                + " mImsi=" + ((mImsi != null) ?
                mImsi.substring(0, 6) + Rlog.pii(VDBG, mImsi.substring(6)) : "null")
                + (mCarrierTestOverride.isInTestMode()
                ? (" mFakeImsi=" + ((mFakeImsi != null) ? mFakeImsi : "null")) : "")
                + " mncLength=" + mMncLength
                + " mailboxIndex=" + mMailboxIndex
                + " spn=" + mSpn
                + (mCarrierTestOverride.isInTestMode()
                ? (" mFakeSpn=" + ((mFakeSpn != null) ? mFakeSpn : "null")) : "");

    }

    /**
     * Generic ICC record loaded callback. Subclasses can call EF load methods on
     * {@link IccFileHandler} passing a Message for onLoaded with the what field set to
     * {@link #EVENT_GET_ICC_RECORD_DONE} and the obj field set to an instance
     * of this interface. The {@link #handleMessage} method in this class will print a
     * log message using {@link #getEfName()} and decrement {@link #mRecordsToLoad}.
     *
     * If the record load was successful, {@link #onRecordLoaded} will be called with the result.
     * Otherwise, an error log message will be output by {@link #handleMessage} and
     * {@link #onRecordLoaded} will not be called.
     */
    public interface IccRecordLoaded {
        String getEfName();
        void onRecordLoaded(AsyncResult ar);
    }

    // ***** Constructor
    public IccRecords(UiccCardApplication app, Context c, CommandsInterface ci) {
        mContext = c;
        mCi = ci;
        mFh = app.getIccFileHandler();
        mParentApp = app;
        mTelephonyManager = (TelephonyManager) mContext.getSystemService(
                Context.TELEPHONY_SERVICE);
<<<<<<< HEAD
        mCi.registerForIccRefresh(this, EVENT_REFRESH, null);
=======

        mCarrierTestOverride = new CarrierTestOverride();

        if (mCarrierTestOverride.isInTestMode()) {
            mFakeImsi = mCarrierTestOverride.getFakeIMSI();
            log("load mFakeImsi: " + mFakeImsi);

            mFakeGid1 = mCarrierTestOverride.getFakeGid1();
            log("load mFakeGid1: " + mFakeGid1);

            mFakeGid2 = mCarrierTestOverride.getFakeGid2();
            log("load mFakeGid2: " + mFakeGid2);

            mFakeSpn = mCarrierTestOverride.getFakeSpn();
            log("load mFakeSpn: " + mFakeSpn);
        }
>>>>>>> 01c63eb1
    }

    /**
     * Call when the IccRecords object is no longer going to be used.
     */
    public void dispose() {
        mDestroyed.set(true);

        // It is possible that there is another thread waiting for the response
        // to requestIccSimAuthentication() in getIccSimChallengeResponse().
        auth_rsp = null;
        synchronized (mLock) {
            mLock.notifyAll();
        }

        mCi.unregisterForIccRefresh(this);
        mParentApp = null;
        mFh = null;
        mCi = null;
        mContext = null;
        if (mAdnCache != null) {
            mAdnCache.reset();
        }
    }

    public abstract void onReady();

    //***** Public Methods
    public AdnRecordCache getAdnCache() {
        return mAdnCache;
    }

    /**
     * Adds a message to the pending requests list by generating a unique
     * (integer) hash key and returning it. The message should never be null.
     */
    public int storePendingResponseMessage(Message msg) {
        int key = sNextRequestId.getAndIncrement();
        synchronized (mPendingResponses) {
            mPendingResponses.put(key, msg);
        }
        return key;
    }

    /**
     * Returns the pending request, if any or null
     */
    public Message retrievePendingResponseMessage(Integer key) {
        Message m;
        synchronized (mPendingResponses) {
            return mPendingResponses.remove(key);
        }
    }

    /**
     * Returns the ICC ID stripped at the first hex character. Some SIMs have ICC IDs
     * containing hex digits; {@link #getFullIccId()} should be used to get the full ID including
     * hex digits.
     * @return ICC ID without hex digits
     */
    public String getIccId() {
        return mIccId;
    }

    /**
     * Returns the full ICC ID including hex digits.
     * @return full ICC ID including hex digits
     */
    public String getFullIccId() {
        return mFullIccId;
    }

    public void registerForRecordsLoaded(Handler h, int what, Object obj) {
        if (mDestroyed.get()) {
            return;
        }

        Registrant r = new Registrant(h, what, obj);
        mRecordsLoadedRegistrants.add(r);

        if (mRecordsToLoad == 0 && mRecordsRequested == true) {
            r.notifyRegistrant(new AsyncResult(null, null, null));
        }
    }
    public void unregisterForRecordsLoaded(Handler h) {
        mRecordsLoadedRegistrants.remove(h);
    }

    public void registerForImsiReady(Handler h, int what, Object obj) {
        if (mDestroyed.get()) {
            return;
        }

        Registrant r = new Registrant(h, what, obj);
        mImsiReadyRegistrants.add(r);

        if (getIMSI() != null) {
            r.notifyRegistrant(new AsyncResult(null, null, null));
        }
    }
    public void unregisterForImsiReady(Handler h) {
        mImsiReadyRegistrants.remove(h);
    }

    public void registerForRecordsEvents(Handler h, int what, Object obj) {
        Registrant r = new Registrant (h, what, obj);
        mRecordsEventsRegistrants.add(r);

        /* Notify registrant of all the possible events. This is to make sure registrant is
        notified even if event occurred in the past. */
        r.notifyResult(EVENT_MWI);
        r.notifyResult(EVENT_CFI);
    }
    public void unregisterForRecordsEvents(Handler h) {
        mRecordsEventsRegistrants.remove(h);
    }

    public void registerForNewSms(Handler h, int what, Object obj) {
        Registrant r = new Registrant (h, what, obj);
        mNewSmsRegistrants.add(r);
    }
    public void unregisterForNewSms(Handler h) {
        mNewSmsRegistrants.remove(h);
    }

    public void registerForNetworkSelectionModeAutomatic(
            Handler h, int what, Object obj) {
        Registrant r = new Registrant (h, what, obj);
        mNetworkSelectionModeAutomaticRegistrants.add(r);
    }
    public void unregisterForNetworkSelectionModeAutomatic(Handler h) {
        mNetworkSelectionModeAutomaticRegistrants.remove(h);
    }

    /**
     * Get the International Mobile Subscriber ID (IMSI) on a SIM
     * for GSM, UMTS and like networks. Default is null if IMSI is
     * not supported or unavailable.
     *
     * @return null if SIM is not yet ready or unavailable
     */
    public String getIMSI() {
        if (mCarrierTestOverride.isInTestMode() && mFakeImsi != null) {
            return mFakeImsi;
        } else {
            return mImsi;
        }
    }

    /**
     * Imsi could be set by ServiceStateTrackers in case of cdma
     * @param imsi
     */
    public void setImsi(String imsi) {
        mImsi = imsi;
        mImsiReadyRegistrants.notifyRegistrants();
    }

    /**
     * Get the Network Access ID (NAI) on a CSIM for CDMA like networks. Default is null if IMSI is
     * not supported or unavailable.
     *
     * @return null if NAI is not yet ready or unavailable
     */
    public String getNAI() {
        return null;
    }

    public String getMsisdnNumber() {
        return mMsisdn;
    }

    /**
     * Get the Group Identifier Level 1 (GID1) on a SIM for GSM.
     * @return null if SIM is not yet ready
     */
    public String getGid1() {
        if (mCarrierTestOverride.isInTestMode() && mFakeGid1 != null) {
            return mFakeGid1;
        } else {
            return mGid1;
        }
    }

    /**
     * Get the Group Identifier Level 2 (GID2) on a SIM.
     * @return null if SIM is not yet ready
     */
    public String getGid2() {
        if (mCarrierTestOverride.isInTestMode() && mFakeGid2 != null) {
            return mFakeGid2;
        } else {
            return mGid2;
        }
    }

    public void setMsisdnNumber(String alphaTag, String number,
            Message onComplete) {
        loge("setMsisdn() should not be invoked on base IccRecords");
        // synthesize a "File Not Found" exception and return it
        AsyncResult.forMessage(onComplete).exception =
            (new IccIoResult(0x6A, 0x82, (byte[]) null)).getException();
        onComplete.sendToTarget();
    }

    public String getMsisdnAlphaTag() {
        return mMsisdnTag;
    }

    public String getVoiceMailNumber() {
        return mVoiceMailNum;
    }

    /**
     * Return Service Provider Name stored in SIM (EF_SPN=0x6F46) or in RUIM (EF_RUIM_SPN=0x6F41).
     *
     * @return null if SIM is not yet ready or no RUIM entry
     */
    public String getServiceProviderName() {
        if (mCarrierTestOverride.isInTestMode() && mFakeSpn != null) {
            return mFakeSpn;
        }
        String providerName = mSpn;

        // Check for null pointers, mParentApp can be null after dispose,
        // which did occur after removing a SIM.
        UiccCardApplication parentApp = mParentApp;
        if (parentApp != null) {
            UiccCard card = parentApp.getUiccCard();
            if (card != null) {
                String brandOverride = card.getOperatorBrandOverride();
                if (brandOverride != null) {
                    log("getServiceProviderName: override, providerName=" + providerName);
                    providerName = brandOverride;
                } else {
                    log("getServiceProviderName: no brandOverride, providerName=" + providerName);
                }
            } else {
                log("getServiceProviderName: card is null, providerName=" + providerName);
            }
        } else {
            log("getServiceProviderName: mParentApp is null, providerName=" + providerName);
        }
        return providerName;
    }

    protected void setServiceProviderName(String spn) {
        mSpn = spn;
    }

    /**
     * Set voice mail number to SIM record
     *
     * The voice mail number can be stored either in EF_MBDN (TS 51.011) or
     * EF_MAILBOX_CPHS (CPHS 4.2)
     *
     * If EF_MBDN is available, store the voice mail number to EF_MBDN
     *
     * If EF_MAILBOX_CPHS is enabled, store the voice mail number to EF_CHPS
     *
     * So the voice mail number will be stored in both EFs if both are available
     *
     * Return error only if both EF_MBDN and EF_MAILBOX_CPHS fail.
     *
     * When the operation is complete, onComplete will be sent to its handler
     *
     * @param alphaTag alpha-tagging of the dailing nubmer (upto 10 characters)
     * @param voiceNumber dailing nubmer (upto 20 digits)
     *        if the number is start with '+', then set to international TOA
     * @param onComplete
     *        onComplete.obj will be an AsyncResult
     *        ((AsyncResult)onComplete.obj).exception == null on success
     *        ((AsyncResult)onComplete.obj).exception != null on fail
     */
    public abstract void setVoiceMailNumber(String alphaTag, String voiceNumber,
            Message onComplete);

    public String getVoiceMailAlphaTag() {
        return mVoiceMailTag;
    }

    /**
     * Sets the SIM voice message waiting indicator records
     * @param line GSM Subscriber Profile Number, one-based. Only '1' is supported
     * @param countWaiting The number of messages waiting, if known. Use
     *                     -1 to indicate that an unknown number of
     *                      messages are waiting
     */
    public abstract void setVoiceMessageWaiting(int line, int countWaiting);

    /**
     * Called by GsmCdmaPhone to update VoiceMail count
     */
    public abstract int getVoiceMessageCount();

    /**
     * Called by STK Service when REFRESH is received.
     * @param fileChanged indicates whether any files changed
     * @param fileList if non-null, a list of EF files that changed
     */
    public abstract void onRefresh(boolean fileChanged, int[] fileList);

    public boolean getRecordsLoaded() {
        if (mRecordsToLoad == 0 && mRecordsRequested == true) {
            return true;
        } else {
            return false;
        }
    }

    //***** Overridden from Handler
    @Override
    public void handleMessage(Message msg) {
        AsyncResult ar;

        switch (msg.what) {
            case EVENT_GET_ICC_RECORD_DONE:
                try {
                    ar = (AsyncResult) msg.obj;
                    IccRecordLoaded recordLoaded = (IccRecordLoaded) ar.userObj;
                    if (DBG) log(recordLoaded.getEfName() + " LOADED");

                    if (ar.exception != null) {
                        loge("Record Load Exception: " + ar.exception);
                    } else {
                        recordLoaded.onRecordLoaded(ar);
                    }
                }catch (RuntimeException exc) {
                    // I don't want these exceptions to be fatal
                    loge("Exception parsing SIM record: " + exc);
                } finally {
                    // Count up record load responses even if they are fails
                    onRecordLoaded();
                }
                break;

            case EVENT_REFRESH:
                ar = (AsyncResult)msg.obj;
                if (DBG) log("Card REFRESH occurred: ");
                if (ar.exception == null) {
                    handleRefresh((IccRefreshResponse)ar.result);
                } else {
                    loge("Icc refresh Exception: " + ar.exception);
                }
                break;

            case EVENT_AKA_AUTHENTICATE_DONE:
                ar = (AsyncResult)msg.obj;
                auth_rsp = null;
                if (DBG) log("EVENT_AKA_AUTHENTICATE_DONE");
                if (ar.exception != null) {
                    loge("Exception ICC SIM AKA: " + ar.exception);
                } else {
                    try {
                        auth_rsp = (IccIoResult)ar.result;
                        if (DBG) log("ICC SIM AKA: auth_rsp = " + auth_rsp);
                    } catch (Exception e) {
                        loge("Failed to parse ICC SIM AKA contents: " + e);
                    }
                }
                synchronized (mLock) {
                    mLock.notifyAll();
                }

                break;
            case EVENT_GET_SMS_RECORD_SIZE_DONE:
                ar = (AsyncResult) msg.obj;

                if (ar.exception != null) {
                    loge("Exception in EVENT_GET_SMS_RECORD_SIZE_DONE " + ar.exception);
                    break;
                }

                int[] recordSize = (int[])ar.result;
                try {
                    // recordSize[0]  is the record length
                    // recordSize[1]  is the total length of the EF file
                    // recordSize[2]  is the number of records in the EF file
                    mSmsCountOnIcc = recordSize[2];
                    log("EVENT_GET_SMS_RECORD_SIZE_DONE Size " + recordSize[0]
                            + " total " + recordSize[1]
                                    + " record " + recordSize[2]);
                } catch (ArrayIndexOutOfBoundsException exc) {
                    loge("ArrayIndexOutOfBoundsException in EVENT_GET_SMS_RECORD_SIZE_DONE: "
                            + exc.toString());
                }
                break;

            default:
                super.handleMessage(msg);
        }
    }

    /**
     * Returns the SIM language derived from the EF-LI and EF-PL sim records.
     */
    public String getSimLanguage() {
        return mPrefLang;
    }

    protected void setSimLanguage(byte[] efLi, byte[] efPl) {
        String[] locales = mContext.getAssets().getLocales();
        try {
            mPrefLang = findBestLanguage(efLi, locales);
        } catch (UnsupportedEncodingException uee) {
            log("Unable to parse EF-LI: " + Arrays.toString(efLi));
        }

        if (mPrefLang == null) {
            try {
                mPrefLang = findBestLanguage(efPl, locales);
            } catch (UnsupportedEncodingException uee) {
                log("Unable to parse EF-PL: " + Arrays.toString(efLi));
            }
        }
    }

    protected static String findBestLanguage(byte[] languages, String[] locales)
            throws UnsupportedEncodingException {
        if ((languages == null) || (locales == null)) return null;

        // Each 2-bytes consists of one language
        for (int i = 0; (i + 1) < languages.length; i += 2) {
            String lang = new String(languages, i, 2, "ISO-8859-1");
            for (int j = 0; j < locales.length; j++) {
                if (locales[j] != null && locales[j].length() >= 2 &&
                        locales[j].substring(0, 2).equalsIgnoreCase(lang)) {
                    return lang;
                }
            }
        }

        // no match found. return null
        return null;
    }

    protected abstract void handleFileUpdate(int efid);

    protected void handleRefresh(IccRefreshResponse refreshResponse){
        if (refreshResponse == null) {
            if (DBG) log("handleRefresh received without input");
            return;
        }

        if (refreshResponse.aid != null &&
                !refreshResponse.aid.equals(mParentApp.getAid())) {
            // This is for different app. Ignore.
            return;
        }

        switch (refreshResponse.refreshResult) {
            case IccRefreshResponse.REFRESH_RESULT_FILE_UPDATE:
                if (DBG) log("handleRefresh with SIM_FILE_UPDATED");
                handleFileUpdate(refreshResponse.efId);
                break;
            default:
                // unknown refresh operation
                if (DBG) log("handleRefresh with unknown operation");
                break;
        }
    }

    protected abstract void onRecordLoaded();

    protected abstract void onAllRecordsLoaded();

    /**
     * Returns the SpnDisplayRule based on settings on the SIM and the
     * specified plmn (currently-registered PLMN).  See TS 22.101 Annex A
     * and TS 51.011 10.3.11 for details.
     *
     * If the SPN is not found on the SIM, the rule is always PLMN_ONLY.
     * Generally used for GSM/UMTS and the like SIMs.
     */
    public abstract int getDisplayRule(String plmn);

    /**
     * Return true if "Restriction of menu options for manual PLMN selection"
     * bit is set or EF_CSP data is unavailable, return false otherwise.
     * Generally used for GSM/UMTS and the like SIMs.
     */
    public boolean isCspPlmnEnabled() {
        return false;
    }

    /**
     * Returns the 5 or 6 digit MCC/MNC of the operator that
     * provided the SIM card. Returns null of SIM is not yet ready
     * or is not valid for the type of IccCard. Generally used for
     * GSM/UMTS and the like SIMS
     */
    public String getOperatorNumeric() {
        return null;
    }

    /**
     * Get the current Voice call forwarding flag for GSM/UMTS and the like SIMs
     *
     * @return CALL_FORWARDING_STATUS_XXX (DISABLED/ENABLED/UNKNOWN)
     */
    public int getVoiceCallForwardingFlag() {
        return CALL_FORWARDING_STATUS_UNKNOWN;
    }

    /**
     * Set the voice call forwarding flag for GSM/UMTS and the like SIMs
     *
     * @param line to enable/disable
     * @param enable
     * @param number to which CFU is enabled
     */
    public void setVoiceCallForwardingFlag(int line, boolean enable, String number) {
    }

    /**
     * Indicates wether SIM is in provisioned state or not.
     * Overridden only if SIM can be dynamically provisioned via OTA.
     *
     * @return true if provisioned
     */
    public boolean isProvisioned () {
        return true;
    }

    /**
     * Write string to log file
     *
     * @param s is the string to write
     */
    protected abstract void log(String s);

    /**
     * Write error string to log file.
     *
     * @param s is the string to write
     */
    protected abstract void loge(String s);

    /**
     * Return an interface to retrieve the ISIM records for IMS, if available.
     * @return the interface to retrieve the ISIM records, or null if not supported
     */
    public IsimRecords getIsimRecords() {
        return null;
    }

    public UsimServiceTable getUsimServiceTable() {
        return null;
    }

    protected void setSystemProperty(String key, String val) {
        TelephonyManager.getDefault().setTelephonyProperty(mParentApp.getPhoneId(), key, val);

        log("[key, value]=" + key + ", " +  val);
    }

    /**
     * Returns the response of the SIM application on the UICC to authentication
     * challenge/response algorithm. The data string and challenge response are
     * Base64 encoded Strings.
     * Can support EAP-SIM, EAP-AKA with results encoded per 3GPP TS 31.102.
     *
     * @param authContext parameter P2 that specifies the authentication context per 3GPP TS 31.102 (Section 7.1.2)
     * @param data authentication challenge data
     * @return challenge response
     */
    public String getIccSimChallengeResponse(int authContext, String data) {
        if (DBG) log("getIccSimChallengeResponse:");

        try {
            synchronized(mLock) {
                CommandsInterface ci = mCi;
                UiccCardApplication parentApp = mParentApp;
                if (ci != null && parentApp != null) {
                    ci.requestIccSimAuthentication(authContext, data,
                            parentApp.getAid(),
                            obtainMessage(EVENT_AKA_AUTHENTICATE_DONE));
                    try {
                        mLock.wait();
                    } catch (InterruptedException e) {
                        loge("getIccSimChallengeResponse: Fail, interrupted"
                                + " while trying to request Icc Sim Auth");
                        return null;
                    }
                } else {
                    loge( "getIccSimChallengeResponse: "
                            + "Fail, ci or parentApp is null");
                    return null;
                }
            }
        } catch(Exception e) {
            loge( "getIccSimChallengeResponse: "
                    + "Fail while trying to request Icc Sim Auth");
            return null;
        }

        if (auth_rsp == null) {
            loge("getIccSimChallengeResponse: No authentication response");
            return null;
        }

        if (DBG) log("getIccSimChallengeResponse: return auth_rsp");

        return android.util.Base64.encodeToString(auth_rsp.payload, android.util.Base64.NO_WRAP);
    }

    /**
     * To get SMS capacity count on ICC card.
     */
    public int getSmsCapacityOnIcc() {
        if (DBG) log("getSmsCapacityOnIcc: " + mSmsCountOnIcc);
        return mSmsCountOnIcc;
    }

    public void dump(FileDescriptor fd, PrintWriter pw, String[] args) {
        pw.println("IccRecords: " + this);
        pw.println(" mDestroyed=" + mDestroyed);
        pw.println(" mCi=" + mCi);
        pw.println(" mFh=" + mFh);
        pw.println(" mParentApp=" + mParentApp);
        pw.println(" recordsLoadedRegistrants: size=" + mRecordsLoadedRegistrants.size());
        for (int i = 0; i < mRecordsLoadedRegistrants.size(); i++) {
            pw.println("  recordsLoadedRegistrants[" + i + "]="
                    + ((Registrant)mRecordsLoadedRegistrants.get(i)).getHandler());
        }
        pw.println(" mImsiReadyRegistrants: size=" + mImsiReadyRegistrants.size());
        for (int i = 0; i < mImsiReadyRegistrants.size(); i++) {
            pw.println("  mImsiReadyRegistrants[" + i + "]="
                    + ((Registrant)mImsiReadyRegistrants.get(i)).getHandler());
        }
        pw.println(" mRecordsEventsRegistrants: size=" + mRecordsEventsRegistrants.size());
        for (int i = 0; i < mRecordsEventsRegistrants.size(); i++) {
            pw.println("  mRecordsEventsRegistrants[" + i + "]="
                    + ((Registrant)mRecordsEventsRegistrants.get(i)).getHandler());
        }
        pw.println(" mNewSmsRegistrants: size=" + mNewSmsRegistrants.size());
        for (int i = 0; i < mNewSmsRegistrants.size(); i++) {
            pw.println("  mNewSmsRegistrants[" + i + "]="
                    + ((Registrant)mNewSmsRegistrants.get(i)).getHandler());
        }
        pw.println(" mNetworkSelectionModeAutomaticRegistrants: size="
                + mNetworkSelectionModeAutomaticRegistrants.size());
        for (int i = 0; i < mNetworkSelectionModeAutomaticRegistrants.size(); i++) {
            pw.println("  mNetworkSelectionModeAutomaticRegistrants[" + i + "]="
                    + ((Registrant)mNetworkSelectionModeAutomaticRegistrants.get(i)).getHandler());
        }
        pw.println(" mRecordsRequested=" + mRecordsRequested);
        pw.println(" mRecordsToLoad=" + mRecordsToLoad);
        pw.println(" mRdnCache=" + mAdnCache);

        String iccIdToPrint = SubscriptionInfo.givePrintableIccid(mFullIccId);
        pw.println(" iccid=" + iccIdToPrint);
        pw.println(" mMsisdn=" + Rlog.pii(VDBG, mMsisdn));
        pw.println(" mMsisdnTag=" + mMsisdnTag);
        pw.println(" mVoiceMailNum=" + Rlog.pii(VDBG, mVoiceMailNum));
        pw.println(" mVoiceMailTag=" + mVoiceMailTag);
        pw.println(" mNewVoiceMailNum=" + Rlog.pii(VDBG, mNewVoiceMailNum));
        pw.println(" mNewVoiceMailTag=" + mNewVoiceMailTag);
        pw.println(" mIsVoiceMailFixed=" + mIsVoiceMailFixed);
        pw.println(" mImsi=" + ((mImsi != null) ?
                mImsi.substring(0, 6) + Rlog.pii(VDBG, mImsi.substring(6)) : "null"));
        if (mCarrierTestOverride.isInTestMode()) {
            pw.println(" mFakeImsi=" + ((mFakeImsi != null) ? mFakeImsi : "null"));
        }
        pw.println(" mMncLength=" + mMncLength);
        pw.println(" mMailboxIndex=" + mMailboxIndex);
        pw.println(" mSpn=" + mSpn);
        if (mCarrierTestOverride.isInTestMode()) {
            pw.println(" mFakeSpn=" + ((mFakeSpn != null) ? mFakeSpn : "null"));
        }
        pw.flush();
    }
}<|MERGE_RESOLUTION|>--- conflicted
+++ resolved
@@ -84,14 +84,10 @@
     protected int mMncLength = UNINITIALIZED;
     protected int mMailboxIndex = 0; // 0 is no mailbox dailing number associated
 
-<<<<<<< HEAD
     protected int mSmsCountOnIcc = -1;
 
-    protected String mSpn;
-=======
     private String mSpn;
     private String mFakeSpn;
->>>>>>> 01c63eb1
 
     protected String mGid1;
     protected String mFakeGid1;
@@ -206,9 +202,6 @@
         mParentApp = app;
         mTelephonyManager = (TelephonyManager) mContext.getSystemService(
                 Context.TELEPHONY_SERVICE);
-<<<<<<< HEAD
-        mCi.registerForIccRefresh(this, EVENT_REFRESH, null);
-=======
 
         mCarrierTestOverride = new CarrierTestOverride();
 
@@ -225,7 +218,6 @@
             mFakeSpn = mCarrierTestOverride.getFakeSpn();
             log("load mFakeSpn: " + mFakeSpn);
         }
->>>>>>> 01c63eb1
     }
 
     /**
