--- conflicted
+++ resolved
@@ -4666,13 +4666,10 @@
                 return "UNSOL_LCE_INFO_RECV";
             case RIL_UNSOL_PCO_DATA:
                 return "UNSOL_PCO_DATA";
-<<<<<<< HEAD
             case RIL_UNSOL_MODEM_RESTART:
                 return "UNSOL_MODEM_RESTART";
-=======
             case RIL_UNSOL_CARRIER_INFO_IMSI_ENCRYPTION:
                 return "RIL_UNSOL_CARRIER_INFO_IMSI_ENCRYPTION";
->>>>>>> f4c4446e
             default:
                 return "<unknown response>";
         }
