--- conflicted
+++ resolved
@@ -583,10 +583,6 @@
                 if (mImsMgr.isDynamicBinding() || mImsMgr.isServiceAvailable()) {
                     mImsServiceReady = true;
                     updateImsPhone();
-<<<<<<< HEAD
-=======
-                    mImsMgr.updateImsServiceConfigForSlot(false);
->>>>>>> d24adf9b
                 }
             }
         }
