/*
 * Copyright (C) 2006 The Android Open Source Project
 *
 * Licensed under the Apache License, Version 2.0 (the "License");
 * you may not use this file except in compliance with the License.
 * You may obtain a copy of the License at
 *
 *      http://www.apache.org/licenses/LICENSE-2.0
 *
 * Unless required by applicable law or agreed to in writing, software
 * distributed under the License is distributed on an "AS IS" BASIS,
 * WITHOUT WARRANTIES OR CONDITIONS OF ANY KIND, either express or implied.
 * See the License for the specific language governing permissions and
 * limitations under the License.
 */

package com.android.internal.telephony;

import android.app.ActivityManagerNative;
import android.app.AlarmManager;
import android.content.Context;
import android.content.res.Configuration;
import android.net.wifi.WifiManager;
import android.os.Build;
import android.os.RemoteException;
import android.os.SystemProperties;
import android.provider.Settings;
import android.telephony.TelephonyManager;
import android.text.TextUtils;
import android.util.Slog;

import java.util.ArrayList;
import java.util.Arrays;
import java.util.Collections;
import java.util.List;
import java.util.Locale;
import libcore.icu.ICU;
import libcore.icu.TimeZoneNames;

/**
 * Mobile Country Code
 *
 * {@hide}
 */
public final class MccTable {
    static final String LOG_TAG = "MccTable";

    static ArrayList<MccEntry> sTable;

    static class MccEntry implements Comparable<MccEntry> {
        final int mMcc;
        final String mIso;
        final int mSmallestDigitsMnc;

        MccEntry(int mnc, String iso, int smallestDigitsMCC) {
            if (iso == null) {
                throw new NullPointerException();
            }
            mMcc = mnc;
            mIso = iso;
            mSmallestDigitsMnc = smallestDigitsMCC;
        }

        @Override
        public int compareTo(MccEntry o) {
            return mMcc - o.mMcc;
        }
    }

    private static MccEntry entryForMcc(int mcc) {
        MccEntry m = new MccEntry(mcc, "", 0);

        int index = Collections.binarySearch(sTable, m);

        if (index < 0) {
            return null;
        } else {
            return sTable.get(index);
        }
    }

    /**
     * Returns a default time zone ID for the given MCC.
     * @param mcc Mobile Country Code
     * @return default TimeZone ID, or null if not specified
     */
    public static String defaultTimeZoneForMcc(int mcc) {
        MccEntry entry = entryForMcc(mcc);
        if (entry == null) {
            return null;
        }
        Locale locale = new Locale("", entry.mIso);
        String[] tz = TimeZoneNames.forLocale(locale);
        if (tz.length == 0) return null;
        return tz[0];
    }

    /**
     * Given a GSM Mobile Country Code, returns
     * an ISO two-character country code if available.
     * Returns "" if unavailable.
     */
    public static String countryCodeForMcc(int mcc) {
        MccEntry entry = entryForMcc(mcc);

        if (entry == null) {
            return "";
        } else {
            return entry.mIso;
        }
    }

    /**
     * Given a GSM Mobile Country Code, returns
     * an ISO 2-3 character language code if available.
     * Returns null if unavailable.
     */
    public static String defaultLanguageForMcc(int mcc) {
        MccEntry entry = entryForMcc(mcc);
        if (entry == null) {
            Slog.d(LOG_TAG, "defaultLanguageForMcc(" + mcc + "): no country for mcc");
            return null;
        }

        // Ask CLDR for the language this country uses...
        Locale likelyLocale = ICU.addLikelySubtags(new Locale("und", entry.mIso));
        String likelyLanguage = likelyLocale.getLanguage();
        Slog.d(LOG_TAG, "defaultLanguageForMcc(" + mcc + "): country " + entry.mIso + " uses " +
               likelyLanguage);
        return likelyLanguage;
    }

    /**
     * Given a GSM Mobile Country Code, returns
     * the smallest number of digits that M if available.
     * Returns 2 if unavailable.
     */
    public static int smallestDigitsMccForMnc(int mcc) {
        MccEntry entry = entryForMcc(mcc);

        if (entry == null) {
            return 2;
        } else {
            return entry.mSmallestDigitsMnc;
        }
    }

    /**
     * Updates MCC and MNC device configuration information for application retrieving
     * correct version of resources.  If MCC is 0, MCC and MNC will be ignored (not set).
     * @param context Context to act on.
     * @param mccmnc truncated imsi with just the MCC and MNC - MNC assumed to be from 4th to end
     * @param fromServiceState true if coming from the radio service state, false if from SIM
     */
    public static void updateMccMncConfiguration(Context context, String mccmnc,
            boolean fromServiceState) {
        Slog.d(LOG_TAG, "updateMccMncConfiguration mccmnc='" + mccmnc + "' fromServiceState=" + fromServiceState);

        if (Build.IS_DEBUGGABLE) {
            String overrideMcc = SystemProperties.get("persist.sys.override_mcc");
            if (!TextUtils.isEmpty(overrideMcc)) {
                mccmnc = overrideMcc;
                Slog.d(LOG_TAG, "updateMccMncConfiguration overriding mccmnc='" + mccmnc + "'");
            }
        }

        if (!TextUtils.isEmpty(mccmnc)) {
            int mcc, mnc;

            String defaultMccMnc = TelephonyManager.getDefault().getSimOperatorNumeric();
            Slog.d(LOG_TAG, "updateMccMncConfiguration defaultMccMnc=" + defaultMccMnc);
            //Update mccmnc only for default subscription in case of MultiSim.
//            if (!defaultMccMnc.equals(mccmnc)) {
//                Slog.d(LOG_TAG, "Not a Default subscription, ignoring mccmnc config update.");
//                return;
//            }

            try {
                mcc = Integer.parseInt(mccmnc.substring(0,3));
                mnc = Integer.parseInt(mccmnc.substring(3));
            } catch (NumberFormatException e) {
                Slog.e(LOG_TAG, "Error parsing IMSI: " + mccmnc);
                return;
            }

            Slog.d(LOG_TAG, "updateMccMncConfiguration: mcc=" + mcc + ", mnc=" + mnc);

            Locale locale = null;
            if (mcc != 0) {
                setTimezoneFromMccIfNeeded(context, mcc);
                locale = getLocaleFromMcc(context, mcc);
            }
            if (fromServiceState) {
                setWifiCountryCodeFromMcc(context, mcc);
            } else {
                // from SIM
                try {
                    Configuration config = new Configuration();
                    boolean updateConfig = false;
                    if (mcc != 0) {
                        config.mcc = mcc;
                        config.mnc = mnc == 0 ? Configuration.MNC_ZERO : mnc;
                        updateConfig = true;
                    }
                    if (locale != null) {
                        config.setLocale(locale);
                        updateConfig = true;
                    }
                    if (updateConfig) {
                        Slog.d(LOG_TAG, "updateMccMncConfiguration updateConfig config=" + config);
                        ActivityManagerNative.getDefault().updateConfiguration(config);
                    } else {
                        Slog.d(LOG_TAG, "updateMccMncConfiguration nothing to update");
                    }
                } catch (RemoteException e) {
                    Slog.e(LOG_TAG, "Can't update configuration", e);
                }
            }
        } else {
            if (fromServiceState) {
                // an empty mccmnc means no signal - tell wifi we don't know
                setWifiCountryCodeFromMcc(context, 0);
            }
        }
    }

    // Bug 19232829: It is possible to get through provisioning without setting up a persistent
    // locale value. We don't modify the locale if the device has completed "provisioning" because
    // we don't want to change the locale if the user inserts a new SIM or a new version of Android
    // is better at recognizing MCC values than an older version.
    private static boolean canUpdateLocale(Context context) {
        return !(userHasPersistedLocale() || isDeviceProvisioned(context));
    }

    private static boolean userHasPersistedLocale() {
        String persistSysLanguage = SystemProperties.get("persist.sys.language", "");
        String persistSysCountry = SystemProperties.get("persist.sys.country", "");
        return !(persistSysLanguage.isEmpty() && persistSysCountry.isEmpty());
    }

    private static boolean isDeviceProvisioned(Context context) {
        try {
            return Settings.Global.getInt(
                    context.getContentResolver(), Settings.Global.DEVICE_PROVISIONED) != 0;
        } catch (Settings.SettingNotFoundException e) {
            return false;
        }
    }

    /**
     * Return Locale for the language and country or null if no good match.
     *
     * @param context Context to act on.
     * @param language Two character language code desired
     * @param country Two character country code desired
     *
     * @return Locale or null if no appropriate value
     */
    private static Locale getLocaleForLanguageCountry(Context context, String language,
            String country) {
        if (language == null) {
            Slog.d(LOG_TAG, "getLocaleForLanguageCountry: skipping no language");
            return null; // no match possible
        }
        if (country == null) {
            country = ""; // The Locale constructor throws if passed null.
        }

        // Check whether a developer is trying to test an arbitrary MCC.
        boolean debuggingMccOverride = isDebuggingMccOverride();

        // If this is a regular user and they already have a persisted locale, we're done.
<<<<<<< HEAD
        if (!debuggingMccOverride) {
            final String persistedLocale = SystemProperties.get("persist.sys.locale", "");
            if (!persistedLocale.isEmpty()) {
                Slog.d(LOG_TAG, "getLocaleForLanguageCountry: skipping already persisted");
                return null;
            }
=======
        if (!(debuggingMccOverride || canUpdateLocale(context))) {
            Slog.d(LOG_TAG, "getLocaleForLanguageCountry: not permitted to update locale");
            return null;
>>>>>>> 0d0f2577
        }

        // Find the best match we actually have a localization for.
        // TODO: this should really follow the CLDR chain of parent locales!
        final Locale target = new Locale(language, country);
        try {
            String[] localeArray = context.getAssets().getLocales();
            List<String> locales = new ArrayList<>(Arrays.asList(localeArray));

            // Even in developer mode, you don't want the pseudolocales.
            locales.remove("ar-XB");
            locales.remove("en-XA");

            Locale firstMatch = null;
            for (String locale : locales) {
                final Locale l = Locale.forLanguageTag(locale.replace('_', '-'));

                // Only consider locales with both language and country.
                if (l == null || "und".equals(l.getLanguage()) ||
                        l.getLanguage().isEmpty() || l.getCountry().isEmpty()) {
                    continue;
                }
                if (l.getLanguage().equals(target.getLanguage())) {
                    // If we got a perfect match, we're done.
                    if (l.getCountry().equals(target.getCountry())) {
                        Slog.d(LOG_TAG, "getLocaleForLanguageCountry: got perfect match: " +
                               l.toLanguageTag());
                        return l;
                    }
                    // Otherwise somewhat arbitrarily take the first locale for the language,
                    // unless we get a perfect match later. Note that these come back in no
                    // particular order, so there's no reason to think the first match is
                    // a particularly good match.
                    if (firstMatch == null) {
                        firstMatch = l;
                    }
                }
            }

            // We didn't find the exact locale, so return whichever locale we saw first where
            // the language matched (if any).
            if (firstMatch != null) {
                Slog.d(LOG_TAG, "getLocaleForLanguageCountry: got a language-only match: " +
                       firstMatch.toLanguageTag());
                return firstMatch;
            } else {
                Slog.d(LOG_TAG, "getLocaleForLanguageCountry: no locales for language " +
                       language);
            }
        } catch (Exception e) {
            Slog.d(LOG_TAG, "getLocaleForLanguageCountry: exception", e);
        }

        return null;
    }

    private static boolean isDebuggingMccOverride() {
        if (Build.IS_DEBUGGABLE) {
            String overrideMcc = SystemProperties.get("persist.sys.override_mcc", "");
            if (!overrideMcc.isEmpty()) {
                return true;
            }
        }
        return false;
    }

    /**
     * Utility code to set the system locale if it's not set already
     * @param context Context to act on.
     * @param language Two character language code desired
     * @param country Two character country code desired
     *
     *  {@hide}
     */
    public static void setSystemLocale(Context context, String language, String country) {
        Locale locale = getLocaleForLanguageCountry(context, language, country);
        if (locale != null) {
            Configuration config = new Configuration();
            config.setLocale(locale);
            config.userSetLocale = false;
            Slog.d(LOG_TAG, "setSystemLocale: updateLocale config=" + config);
            try {
                ActivityManagerNative.getDefault().updateConfiguration(config);
            } catch (RemoteException e) {
                Slog.d(LOG_TAG, "setSystemLocale exception", e);
            }
        } else {
            Slog.d(LOG_TAG, "setSystemLocale: no locale");
        }
    }

    /**
     * If the timezone is not already set, set it based on the MCC of the SIM.
     * @param context Context to act on.
     * @param mcc Mobile Country Code of the SIM or SIM-like entity (build prop on CDMA)
     */
    private static void setTimezoneFromMccIfNeeded(Context context, int mcc) {
        String timezone = SystemProperties.get(ServiceStateTracker.TIMEZONE_PROPERTY);
        if (timezone == null || timezone.length() == 0) {
            String zoneId = defaultTimeZoneForMcc(mcc);
            if (zoneId != null && zoneId.length() > 0) {
                // Set time zone based on MCC
                AlarmManager alarm =
                        (AlarmManager) context.getSystemService(Context.ALARM_SERVICE);
                alarm.setTimeZone(zoneId);
                Slog.d(LOG_TAG, "timezone set to "+zoneId);
            }
        }
    }

    /**
     * Get Locale based on the MCC of the SIM.
     * @param context Context to act on.
     * @param mcc Mobile Country Code of the SIM or SIM-like entity (build prop on CDMA)
     *
     * @return locale for the mcc or null if none
     */
    private static Locale getLocaleFromMcc(Context context, int mcc) {
        String language = MccTable.defaultLanguageForMcc(mcc);
        String country = MccTable.countryCodeForMcc(mcc);

        Slog.d(LOG_TAG, "getLocaleFromMcc to " + language + "_" + country + " mcc=" + mcc);
        return getLocaleForLanguageCountry(context, language, country);
    }

    /**
     * Set the country code for wifi.  This sets allowed wifi channels based on the
     * country of the carrier we see.  If we can't see any, reset to 0 so we don't
     * broadcast on forbidden channels.
     * @param context Context to act on.
     * @param mcc Mobile Country Code of the operator.  0 if not known
     */
    private static void setWifiCountryCodeFromMcc(Context context, int mcc) {
        String country = MccTable.countryCodeForMcc(mcc);
        Slog.d(LOG_TAG, "WIFI_COUNTRY_CODE set to " + country);
        WifiManager wM = (WifiManager) context.getSystemService(Context.WIFI_SERVICE);
        //persist
        wM.setCountryCode(country, true);
    }

    static {
        sTable = new ArrayList<MccEntry>(240);


        /*
         * The table below is built from two resources:
         *
         * 1) ITU "Mobile Network Code (MNC) for the international
         *   identification plan for mobile terminals and mobile users"
         *   which is available as an annex to the ITU operational bulletin
         *   available here: http://www.itu.int/itu-t/bulletin/annex.html
         *
         * 2) The ISO 3166 country codes list, available here:
         *    http://www.iso.org/iso/en/prods-services/iso3166ma/02iso-3166-code-lists/index.html
         *
         * This table has not been verified.
         */

		sTable.add(new MccEntry(202,"gr",2));	//Greece
		sTable.add(new MccEntry(204,"nl",2));	//Netherlands (Kingdom of the)
		sTable.add(new MccEntry(206,"be",2));	//Belgium
		sTable.add(new MccEntry(208,"fr",2));	//France
		sTable.add(new MccEntry(212,"mc",2));	//Monaco (Principality of)
		sTable.add(new MccEntry(213,"ad",2));	//Andorra (Principality of)
		sTable.add(new MccEntry(214,"es",2));	//Spain
		sTable.add(new MccEntry(216,"hu",2));	//Hungary (Republic of)
		sTable.add(new MccEntry(218,"ba",2));	//Bosnia and Herzegovina
		sTable.add(new MccEntry(219,"hr",2));	//Croatia (Republic of)
		sTable.add(new MccEntry(220,"rs",2));	//Serbia and Montenegro
		sTable.add(new MccEntry(222,"it",2));	//Italy
		sTable.add(new MccEntry(225,"va",2));	//Vatican City State
		sTable.add(new MccEntry(226,"ro",2));	//Romania
		sTable.add(new MccEntry(228,"ch",2));	//Switzerland (Confederation of)
		sTable.add(new MccEntry(230,"cz",2));	//Czech Republic
		sTable.add(new MccEntry(231,"sk",2));	//Slovak Republic
		sTable.add(new MccEntry(232,"at",2));	//Austria
		sTable.add(new MccEntry(234,"gb",2));	//United Kingdom of Great Britain and Northern Ireland
		sTable.add(new MccEntry(235,"gb",2));	//United Kingdom of Great Britain and Northern Ireland
		sTable.add(new MccEntry(238,"dk",2));	//Denmark
		sTable.add(new MccEntry(240,"se",2));	//Sweden
		sTable.add(new MccEntry(242,"no",2));	//Norway
		sTable.add(new MccEntry(244,"fi",2));	//Finland
		sTable.add(new MccEntry(246,"lt",2));	//Lithuania (Republic of)
		sTable.add(new MccEntry(247,"lv",2));	//Latvia (Republic of)
		sTable.add(new MccEntry(248,"ee",2));	//Estonia (Republic of)
		sTable.add(new MccEntry(250,"ru",2));	//Russian Federation
		sTable.add(new MccEntry(255,"ua",2));	//Ukraine
		sTable.add(new MccEntry(257,"by",2));	//Belarus (Republic of)
		sTable.add(new MccEntry(259,"md",2));	//Moldova (Republic of)
		sTable.add(new MccEntry(260,"pl",2));	//Poland (Republic of)
		sTable.add(new MccEntry(262,"de",2));	//Germany (Federal Republic of)
		sTable.add(new MccEntry(266,"gi",2));	//Gibraltar
		sTable.add(new MccEntry(268,"pt",2));	//Portugal
		sTable.add(new MccEntry(270,"lu",2));	//Luxembourg
		sTable.add(new MccEntry(272,"ie",2));	//Ireland
		sTable.add(new MccEntry(274,"is",2));	//Iceland
		sTable.add(new MccEntry(276,"al",2));	//Albania (Republic of)
		sTable.add(new MccEntry(278,"mt",2));	//Malta
		sTable.add(new MccEntry(280,"cy",2));	//Cyprus (Republic of)
		sTable.add(new MccEntry(282,"ge",2));	//Georgia
		sTable.add(new MccEntry(283,"am",2));	//Armenia (Republic of)
		sTable.add(new MccEntry(284,"bg",2));	//Bulgaria (Republic of)
		sTable.add(new MccEntry(286,"tr",2));	//Turkey
		sTable.add(new MccEntry(288,"fo",2));	//Faroe Islands
                sTable.add(new MccEntry(289,"ge",2));    //Abkhazia (Georgia)
		sTable.add(new MccEntry(290,"gl",2));	//Greenland (Denmark)
		sTable.add(new MccEntry(292,"sm",2));	//San Marino (Republic of)
		sTable.add(new MccEntry(293,"si",2));	//Slovenia (Republic of)
                sTable.add(new MccEntry(294,"mk",2));   //The Former Yugoslav Republic of Macedonia
		sTable.add(new MccEntry(295,"li",2));	//Liechtenstein (Principality of)
                sTable.add(new MccEntry(297,"me",2));    //Montenegro (Republic of)
		sTable.add(new MccEntry(302,"ca",3));	//Canada
		sTable.add(new MccEntry(308,"pm",2));	//Saint Pierre and Miquelon (Collectivit territoriale de la Rpublique franaise)
		sTable.add(new MccEntry(310,"us",3));	//United States of America
		sTable.add(new MccEntry(311,"us",3));	//United States of America
		sTable.add(new MccEntry(312,"us",3));	//United States of America
		sTable.add(new MccEntry(313,"us",3));	//United States of America
		sTable.add(new MccEntry(314,"us",3));	//United States of America
		sTable.add(new MccEntry(315,"us",3));	//United States of America
		sTable.add(new MccEntry(316,"us",3));	//United States of America
		sTable.add(new MccEntry(330,"pr",2));	//Puerto Rico
		sTable.add(new MccEntry(332,"vi",2));	//United States Virgin Islands
		sTable.add(new MccEntry(334,"mx",3));	//Mexico
		sTable.add(new MccEntry(338,"jm",3));	//Jamaica
		sTable.add(new MccEntry(340,"gp",2));	//Guadeloupe (French Department of)
		sTable.add(new MccEntry(342,"bb",3));	//Barbados
		sTable.add(new MccEntry(344,"ag",3));	//Antigua and Barbuda
		sTable.add(new MccEntry(346,"ky",3));	//Cayman Islands
		sTable.add(new MccEntry(348,"vg",3));	//British Virgin Islands
		sTable.add(new MccEntry(350,"bm",2));	//Bermuda
		sTable.add(new MccEntry(352,"gd",2));	//Grenada
		sTable.add(new MccEntry(354,"ms",2));	//Montserrat
		sTable.add(new MccEntry(356,"kn",2));	//Saint Kitts and Nevis
		sTable.add(new MccEntry(358,"lc",2));	//Saint Lucia
		sTable.add(new MccEntry(360,"vc",2));	//Saint Vincent and the Grenadines
		sTable.add(new MccEntry(362,"ai",2));	//Netherlands Antilles
		sTable.add(new MccEntry(363,"aw",2));	//Aruba
		sTable.add(new MccEntry(364,"bs",2));	//Bahamas (Commonwealth of the)
		sTable.add(new MccEntry(365,"ai",3));	//Anguilla
		sTable.add(new MccEntry(366,"dm",2));	//Dominica (Commonwealth of)
		sTable.add(new MccEntry(368,"cu",2));	//Cuba
		sTable.add(new MccEntry(370,"do",2));	//Dominican Republic
		sTable.add(new MccEntry(372,"ht",2));	//Haiti (Republic of)
		sTable.add(new MccEntry(374,"tt",2));	//Trinidad and Tobago
		sTable.add(new MccEntry(376,"tc",2));	//Turks and Caicos Islands
		sTable.add(new MccEntry(400,"az",2));	//Azerbaijani Republic
		sTable.add(new MccEntry(401,"kz",2));	//Kazakhstan (Republic of)
		sTable.add(new MccEntry(402,"bt",2));	//Bhutan (Kingdom of)
		sTable.add(new MccEntry(404,"in",2));	//India (Republic of)
		sTable.add(new MccEntry(405,"in",2));	//India (Republic of)
		sTable.add(new MccEntry(406,"in",2));	//India (Republic of)
		sTable.add(new MccEntry(410,"pk",2));	//Pakistan (Islamic Republic of)
		sTable.add(new MccEntry(412,"af",2));	//Afghanistan
		sTable.add(new MccEntry(413,"lk",2));	//Sri Lanka (Democratic Socialist Republic of)
		sTable.add(new MccEntry(414,"mm",2));	//Myanmar (Union of)
		sTable.add(new MccEntry(415,"lb",2));	//Lebanon
		sTable.add(new MccEntry(416,"jo",2));	//Jordan (Hashemite Kingdom of)
		sTable.add(new MccEntry(417,"sy",2));	//Syrian Arab Republic
		sTable.add(new MccEntry(418,"iq",2));	//Iraq (Republic of)
		sTable.add(new MccEntry(419,"kw",2));	//Kuwait (State of)
		sTable.add(new MccEntry(420,"sa",2));	//Saudi Arabia (Kingdom of)
		sTable.add(new MccEntry(421,"ye",2));	//Yemen (Republic of)
		sTable.add(new MccEntry(422,"om",2));	//Oman (Sultanate of)
                sTable.add(new MccEntry(423,"ps",2));    //Palestine
		sTable.add(new MccEntry(424,"ae",2));	//United Arab Emirates
		sTable.add(new MccEntry(425,"il",2));	//Israel (State of)
		sTable.add(new MccEntry(426,"bh",2));	//Bahrain (Kingdom of)
		sTable.add(new MccEntry(427,"qa",2));	//Qatar (State of)
		sTable.add(new MccEntry(428,"mn",2));	//Mongolia
		sTable.add(new MccEntry(429,"np",2));	//Nepal
		sTable.add(new MccEntry(430,"ae",2));	//United Arab Emirates
		sTable.add(new MccEntry(431,"ae",2));	//United Arab Emirates
		sTable.add(new MccEntry(432,"ir",2));	//Iran (Islamic Republic of)
		sTable.add(new MccEntry(434,"uz",2));	//Uzbekistan (Republic of)
		sTable.add(new MccEntry(436,"tj",2));	//Tajikistan (Republic of)
		sTable.add(new MccEntry(437,"kg",2));	//Kyrgyz Republic
		sTable.add(new MccEntry(438,"tm",2));	//Turkmenistan
		sTable.add(new MccEntry(440,"jp",2));	//Japan
		sTable.add(new MccEntry(441,"jp",2));	//Japan
		sTable.add(new MccEntry(450,"kr",2));	//Korea (Republic of)
		sTable.add(new MccEntry(452,"vn",2));	//Viet Nam (Socialist Republic of)
		sTable.add(new MccEntry(454,"hk",2));	//"Hong Kong, China"
		sTable.add(new MccEntry(455,"mo",2));	//"Macao, China"
		sTable.add(new MccEntry(456,"kh",2));	//Cambodia (Kingdom of)
		sTable.add(new MccEntry(457,"la",2));	//Lao People's Democratic Republic
		sTable.add(new MccEntry(460,"cn",2));	//China (People's Republic of)
		sTable.add(new MccEntry(461,"cn",2));	//China (People's Republic of)
		sTable.add(new MccEntry(466,"tw",2));	//"Taiwan, China"
		sTable.add(new MccEntry(467,"kp",2));	//Democratic People's Republic of Korea
		sTable.add(new MccEntry(470,"bd",2));	//Bangladesh (People's Republic of)
		sTable.add(new MccEntry(472,"mv",2));	//Maldives (Republic of)
		sTable.add(new MccEntry(502,"my",2));	//Malaysia
		sTable.add(new MccEntry(505,"au",2));	//Australia
		sTable.add(new MccEntry(510,"id",2));	//Indonesia (Republic of)
		sTable.add(new MccEntry(514,"tl",2));	//Democratic Republic of Timor-Leste
		sTable.add(new MccEntry(515,"ph",2));	//Philippines (Republic of the)
		sTable.add(new MccEntry(520,"th",2));	//Thailand
		sTable.add(new MccEntry(525,"sg",2));	//Singapore (Republic of)
		sTable.add(new MccEntry(528,"bn",2));	//Brunei Darussalam
		sTable.add(new MccEntry(530,"nz",2));	//New Zealand
		sTable.add(new MccEntry(534,"mp",2));	//Northern Mariana Islands (Commonwealth of the)
		sTable.add(new MccEntry(535,"gu",2));	//Guam
		sTable.add(new MccEntry(536,"nr",2));	//Nauru (Republic of)
		sTable.add(new MccEntry(537,"pg",2));	//Papua New Guinea
		sTable.add(new MccEntry(539,"to",2));	//Tonga (Kingdom of)
		sTable.add(new MccEntry(540,"sb",2));	//Solomon Islands
		sTable.add(new MccEntry(541,"vu",2));	//Vanuatu (Republic of)
		sTable.add(new MccEntry(542,"fj",2));	//Fiji (Republic of)
		sTable.add(new MccEntry(543,"wf",2));	//Wallis and Futuna (Territoire franais d'outre-mer)
		sTable.add(new MccEntry(544,"as",2));	//American Samoa
		sTable.add(new MccEntry(545,"ki",2));	//Kiribati (Republic of)
		sTable.add(new MccEntry(546,"nc",2));	//New Caledonia (Territoire franais d'outre-mer)
		sTable.add(new MccEntry(547,"pf",2));	//French Polynesia (Territoire franais d'outre-mer)
		sTable.add(new MccEntry(548,"ck",2));	//Cook Islands
		sTable.add(new MccEntry(549,"ws",2));	//Samoa (Independent State of)
		sTable.add(new MccEntry(550,"fm",2));	//Micronesia (Federated States of)
		sTable.add(new MccEntry(551,"mh",2));	//Marshall Islands (Republic of the)
		sTable.add(new MccEntry(552,"pw",2));	//Palau (Republic of)
		sTable.add(new MccEntry(553,"tv",2));	//Tuvalu
		sTable.add(new MccEntry(555,"nu",2));	//Niue
		sTable.add(new MccEntry(602,"eg",2));	//Egypt (Arab Republic of)
		sTable.add(new MccEntry(603,"dz",2));	//Algeria (People's Democratic Republic of)
		sTable.add(new MccEntry(604,"ma",2));	//Morocco (Kingdom of)
		sTable.add(new MccEntry(605,"tn",2));	//Tunisia
		sTable.add(new MccEntry(606,"ly",2));	//Libya (Socialist People's Libyan Arab Jamahiriya)
		sTable.add(new MccEntry(607,"gm",2));	//Gambia (Republic of the)
		sTable.add(new MccEntry(608,"sn",2));	//Senegal (Republic of)
		sTable.add(new MccEntry(609,"mr",2));	//Mauritania (Islamic Republic of)
		sTable.add(new MccEntry(610,"ml",2));	//Mali (Republic of)
		sTable.add(new MccEntry(611,"gn",2));	//Guinea (Republic of)
		sTable.add(new MccEntry(612,"ci",2));	//Côte d'Ivoire (Republic of)
		sTable.add(new MccEntry(613,"bf",2));	//Burkina Faso
		sTable.add(new MccEntry(614,"ne",2));	//Niger (Republic of the)
		sTable.add(new MccEntry(615,"tg",2));	//Togolese Republic
		sTable.add(new MccEntry(616,"bj",2));	//Benin (Republic of)
		sTable.add(new MccEntry(617,"mu",2));	//Mauritius (Republic of)
		sTable.add(new MccEntry(618,"lr",2));	//Liberia (Republic of)
		sTable.add(new MccEntry(619,"sl",2));	//Sierra Leone
		sTable.add(new MccEntry(620,"gh",2));	//Ghana
		sTable.add(new MccEntry(621,"ng",2));	//Nigeria (Federal Republic of)
		sTable.add(new MccEntry(622,"td",2));	//Chad (Republic of)
		sTable.add(new MccEntry(623,"cf",2));	//Central African Republic
		sTable.add(new MccEntry(624,"cm",2));	//Cameroon (Republic of)
		sTable.add(new MccEntry(625,"cv",2));	//Cape Verde (Republic of)
		sTable.add(new MccEntry(626,"st",2));	//Sao Tome and Principe (Democratic Republic of)
		sTable.add(new MccEntry(627,"gq",2));	//Equatorial Guinea (Republic of)
		sTable.add(new MccEntry(628,"ga",2));	//Gabonese Republic
		sTable.add(new MccEntry(629,"cg",2));	//Congo (Republic of the)
		sTable.add(new MccEntry(630,"cg",2));	//Democratic Republic of the Congo
		sTable.add(new MccEntry(631,"ao",2));	//Angola (Republic of)
		sTable.add(new MccEntry(632,"gw",2));	//Guinea-Bissau (Republic of)
		sTable.add(new MccEntry(633,"sc",2));	//Seychelles (Republic of)
		sTable.add(new MccEntry(634,"sd",2));	//Sudan (Republic of the)
		sTable.add(new MccEntry(635,"rw",2));	//Rwanda (Republic of)
		sTable.add(new MccEntry(636,"et",2));	//Ethiopia (Federal Democratic Republic of)
		sTable.add(new MccEntry(637,"so",2));	//Somali Democratic Republic
		sTable.add(new MccEntry(638,"dj",2));	//Djibouti (Republic of)
		sTable.add(new MccEntry(639,"ke",2));	//Kenya (Republic of)
		sTable.add(new MccEntry(640,"tz",2));	//Tanzania (United Republic of)
		sTable.add(new MccEntry(641,"ug",2));	//Uganda (Republic of)
		sTable.add(new MccEntry(642,"bi",2));	//Burundi (Republic of)
		sTable.add(new MccEntry(643,"mz",2));	//Mozambique (Republic of)
		sTable.add(new MccEntry(645,"zm",2));	//Zambia (Republic of)
		sTable.add(new MccEntry(646,"mg",2));	//Madagascar (Republic of)
		sTable.add(new MccEntry(647,"re",2));	//Reunion (French Department of)
		sTable.add(new MccEntry(648,"zw",2));	//Zimbabwe (Republic of)
		sTable.add(new MccEntry(649,"na",2));	//Namibia (Republic of)
		sTable.add(new MccEntry(650,"mw",2));	//Malawi
		sTable.add(new MccEntry(651,"ls",2));	//Lesotho (Kingdom of)
		sTable.add(new MccEntry(652,"bw",2));	//Botswana (Republic of)
		sTable.add(new MccEntry(653,"sz",2));	//Swaziland (Kingdom of)
		sTable.add(new MccEntry(654,"km",2));	//Comoros (Union of the)
		sTable.add(new MccEntry(655,"za",2));	//South Africa (Republic of)
		sTable.add(new MccEntry(657,"er",2));	//Eritrea
		sTable.add(new MccEntry(658,"sh",2));	//Saint Helena, Ascension and Tristan da Cunha
		sTable.add(new MccEntry(659,"ss",2));	//South Sudan (Republic of)
		sTable.add(new MccEntry(702,"bz",2));	//Belize
		sTable.add(new MccEntry(704,"gt",2));	//Guatemala (Republic of)
		sTable.add(new MccEntry(706,"sv",2));	//El Salvador (Republic of)
		sTable.add(new MccEntry(708,"hn",3));	//Honduras (Republic of)
		sTable.add(new MccEntry(710,"ni",2));	//Nicaragua
		sTable.add(new MccEntry(712,"cr",2));	//Costa Rica
		sTable.add(new MccEntry(714,"pa",2));	//Panama (Republic of)
		sTable.add(new MccEntry(716,"pe",2));	//Peru
		sTable.add(new MccEntry(722,"ar",3));	//Argentine Republic
		sTable.add(new MccEntry(724,"br",2));	//Brazil (Federative Republic of)
		sTable.add(new MccEntry(730,"cl",2));	//Chile
		sTable.add(new MccEntry(732,"co",3));	//Colombia (Republic of)
		sTable.add(new MccEntry(734,"ve",2));	//Venezuela (Bolivarian Republic of)
		sTable.add(new MccEntry(736,"bo",2));	//Bolivia (Republic of)
		sTable.add(new MccEntry(738,"gy",2));	//Guyana
		sTable.add(new MccEntry(740,"ec",2));	//Ecuador
		sTable.add(new MccEntry(742,"gf",2));	//French Guiana (French Department of)
		sTable.add(new MccEntry(744,"py",2));	//Paraguay (Republic of)
		sTable.add(new MccEntry(746,"sr",2));	//Suriname (Republic of)
		sTable.add(new MccEntry(748,"uy",2));	//Uruguay (Eastern Republic of)
		sTable.add(new MccEntry(750,"fk",2));	//Falkland Islands (Malvinas)
        //table.add(new MccEntry(901,"",2));	//"International Mobile, shared code"

        Collections.sort(sTable);
    }
}<|MERGE_RESOLUTION|>--- conflicted
+++ resolved
@@ -233,9 +233,8 @@
     }
 
     private static boolean userHasPersistedLocale() {
-        String persistSysLanguage = SystemProperties.get("persist.sys.language", "");
-        String persistSysCountry = SystemProperties.get("persist.sys.country", "");
-        return !(persistSysLanguage.isEmpty() && persistSysCountry.isEmpty());
+        final String persistedLocale = SystemProperties.get("persist.sys.locale", "");
+        return !persistedLocale.isEmpty();
     }
 
     private static boolean isDeviceProvisioned(Context context) {
@@ -270,18 +269,9 @@
         boolean debuggingMccOverride = isDebuggingMccOverride();
 
         // If this is a regular user and they already have a persisted locale, we're done.
-<<<<<<< HEAD
-        if (!debuggingMccOverride) {
-            final String persistedLocale = SystemProperties.get("persist.sys.locale", "");
-            if (!persistedLocale.isEmpty()) {
-                Slog.d(LOG_TAG, "getLocaleForLanguageCountry: skipping already persisted");
-                return null;
-            }
-=======
         if (!(debuggingMccOverride || canUpdateLocale(context))) {
             Slog.d(LOG_TAG, "getLocaleForLanguageCountry: not permitted to update locale");
             return null;
->>>>>>> 0d0f2577
         }
 
         // Find the best match we actually have a localization for.
