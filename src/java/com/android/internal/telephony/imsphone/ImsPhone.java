--- conflicted
+++ resolved
@@ -1799,13 +1799,8 @@
                         imsReasonInfo.mExtraMessage); // Fill IMS error code into notification
             }
 
-<<<<<<< HEAD
             // UX requirement is to disable WFC in case of "permanent" registration failures.
-            ImsManager.setWfcSetting(mContext, false);
-=======
-                // UX requirement is to disable WFC in case of "permanent" registration failures.
-                ImsManager.getInstance(mContext, mPhoneId).setWfcSettingForSlot(false);
->>>>>>> d24adf9b
+            ImsManager.getInstance(mContext, mPhoneId).setWfcSettingForSlot(false);
 
             // If WfcSettings are active then alert will be shown
             // otherwise notification will be added.
